*** Settings ***
Library     SeleniumLibrary   timeout=5    implicit_wait=2

*** Variables ***
<<<<<<< HEAD
${LOGIN_URL}  http://localhost:8000/
${BROWSER}    Firefox 
=======
${LOGIN_URL}  http://localhost:8085/
${BROWSER}    Chrome
>>>>>>> b060a74e

*** Keywords ***
Open Browser To Login Page
  Open Browser  ${LOGIN_URL}  ${BROWSER}

<|MERGE_RESOLUTION|>--- conflicted
+++ resolved
@@ -2,13 +2,8 @@
 Library     SeleniumLibrary   timeout=5    implicit_wait=2
 
 *** Variables ***
-<<<<<<< HEAD
-${LOGIN_URL}  http://localhost:8000/
+${LOGIN_URL}  http://localhost:8085/
 ${BROWSER}    Firefox 
-=======
-${LOGIN_URL}  http://localhost:8085/
-${BROWSER}    Chrome
->>>>>>> b060a74e
 
 *** Keywords ***
 Open Browser To Login Page
