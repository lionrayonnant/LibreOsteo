--- conflicted
+++ resolved
@@ -18,18 +18,11 @@
     		  f.delete()
     	except Exception:
     	   logger.debug("Exception when purging files at starting application")
-        
-<<<<<<< HEAD
-        office_settings_list = models.OfficeSettings.objects.all()
-        if len(office_settings_list) <= 0 :
-            default = models.OfficeSettings()
-            default.save()
-=======
+    
         try:
             office_settings_list = models.OfficeSettings.objects.all()
             if len(office_settings_list) <= 0 :
                 default = models.OfficeSettings()
                 default.save()
         except Exception:
-            logger.warn("No database ready to initialize office settings")
->>>>>>> 1e0779d4
+            logger.warn("No database ready to initialize office settings")