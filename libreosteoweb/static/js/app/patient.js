
/**
    This file is part of Libreosteo.

    Libreosteo is free software: you can redistribute it and/or modify
    it under the terms of the GNU General Public License as published by
    the Free Software Foundation, either version 3 of the License, or
    (at your option) any later version.

    Libreosteo is distributed in the hope that it will be useful,
    but WITHOUT ANY WARRANTY; without even the implied warranty of
    MERCHANTABILITY or FITNESS FOR A PARTICULAR PURPOSE.  See the
    GNU General Public License for more details.

    You should have received a copy of the GNU General Public License
    along with Libreosteo.  If not, see <http://www.gnu.org/licenses/>.
*/
var patient = angular.module('loPatient', ['ngResource', 'loDoctor', 'loExamination', 'ngSanitize', 'loOfficeSettings', 'loFileManager', 'loUtils', 'angular-bind-html-compile']);


patient.factory('PatientServ', ['$resource', 'DoctorServ', 'PatientDocumentServ',
  function($resource, DoctorServ, PatientDocumentServ) {
    "use strict";
    var serv = $resource('api/patients/:patientId', null, {
      query: {
        method: 'GET'
      },
      get: {
        method: 'GET',
        params: {
          patientId: 'patient'
        }
      },
      save: {
        method: 'PUT',
        params: {
          patientId: 'patientId'
        }
      },
      add: {
        method: 'POST'
      },
      delete: {
        method: 'DELETE',
        params: {
          patientId: 'patientId'
        }
      },
      delete_gdpr: {
        method: 'DELETE',
        url: 'api/patients/:patientId?gdpr=True',
        params: {
          patientId: 'patientId'
        }
      }
    });

    serv.prototype.doctor_detail = function(callback) {
      if (this.doctor) {
        return DoctorServ.get({
          doctorId: this.doctor
        }, callback);
      }
      return;
    };

    serv.prototype.medical_reports_doc = function(callback) {
      return PatientDocumentServ.get({
        patient: this.id
      }, callback);
    }
    return serv;
  }
]);

patient.factory('PatientExaminationsServ', ['$resource',
  function($resource) {
    "use strict";
    return $resource('api/patients/:patient/examinations', null, {
      get: {
        method: 'GET',
        params: {
          patient: 'patient'
        },
        isArray: true,
      },
    });

  }
]);

patient.factory('PatientDocumentServ', ['$resource',
  function($resource) {
    "use strict";
    return $resource('api/patients/:patient/documents', null, {
      get: {
        method: 'GET',
        params: {
          patient: 'patient'
        },
        isArray: true,
      }
    });
  }
]);

patient.filter('format_age', function() {
  "use strict";
  return function(input) {
    if (input) {
      var out = '';
      var ans = '';
      var mois = '';
      var jour = '';
      if (input.year) {
        ans = input.year + " ans";
      }
      if (input.month) {
        mois = input.month + " mois";
      }
      if (input.day) {
        jour = input.day + " jours";
      }
      out = ans || '';
      if (ans) {
        out += ' ';
      }
      out += mois || '';
      if (mois) {
        out += ' ';
      }
      if (ans == '') {
        out += ' ' + jour || '';
      }
      return out;
    } else {
      return '';
    }
  };
});

patient.controller('PatientCtrl', ['$scope', '$state', '$stateParams', '$filter', '$uibModal', '$http', '$sce', 'growl', 'PatientServ', 'DoctorServ', '$timeout',
  'PatientExaminationsServ', 'ExaminationServ', 'OfficeSettingsServ', 'loEditFormManager', 'loFileManager', 'FileServ', 'OfficePaimentMeansServ',
  function($scope, $state, $stateParams, $filter, $uibModal, $http, $sce, growl, PatientServ, DoctorServ, $timeout, PatientExaminationsServ, ExaminationServ, OfficeSettingsServ,
    loEditFormManager, loFileManager, FileServ, OfficePaimentMeansServ) {
    "use strict";

    var updateMedicalDocumentReports = function(docs) {
      var medicalReportsDoc = [];
      angular.forEach(docs, function(value, key) {
        if (value.attachment_type == 5) { // Medical reports
          this.push(value.document);
          value.document.expand = false;
          value.document.edit = false;
          if (value.document.title == 'null')
            value.document.title = null;
          if (value.document.notes == 'null')
            value.document.notes = null;
          var d = value.document.document_date;
          if (d)
            value.document.document_date = convertUTCDateToLocalDate(new Date(d));
        }
      }, medicalReportsDoc);
      $scope.patient.medicalReportsDoc = medicalReportsDoc;
    };

    $scope.patient = PatientServ.get({
      patientId: $stateParams.patientId
    }, function(p) {
      p.doctor_detail(function(detail) {
        $scope.doctor = detail;
      });
      p.birth_date = convertUTCDateToLocalDate(new Date(p.birth_date));
      p.medical_reports_doc(updateMedicalDocumentReports);
    });

    $scope.form = {};

    // Display the formated age
    $scope.get_age = function() {
      var birthDate = $scope.patient.birth_date;
      if (birthDate) {
        var todate = new Date();
        var fromDate = new Date(birthDate);
        var y = [todate.getFullYear(), fromDate.getFullYear()];
        var m = [todate.getMonth(), fromDate.getMonth()];
        var d = [todate.getDate(), fromDate.getDate()];

        var ydiff = y[0] - y[1];
        var mdiff = m[0] - m[1];
        var ddiff = d[0] - d[1];

        if (mdiff < 0) {
          ydiff = ydiff - 1;
          mdiff = mdiff + 12;
        }

        if (mdiff == 0 && ddiff < 0) {
          ydiff = ydiff - 1;
          mdiff = mdiff + 12;
        } else if (ddiff < 0) {
          var n_day_by_month = [31, 28, 31, 30, 31, 30, 31, 31, 30, 31, 30, 31];
          mdiff = mdiff - 1;
          var d_month;
          if ((m[0] == 1) && (y[0] % 4 == 0)) {
            d_month = n_day_by_month[m[0]] + 1;
          } else {
            d_month = n_day_by_month[m[0]];
          }
          ddiff = ddiff + d_month;
        }
        return {
          year: ydiff,
          month: mdiff,
          day: ddiff
        };
      }
      return {};
    };
    $scope.age = $scope.get_age();

    $scope.$watch('patient.birth_date', function(newValue, oldValue) {
      $scope.age = $scope.get_age();
    });

    $scope.updateComponentPolyfill = function() {
      // To be compliant with all browser.
      var els = angular.element(".polyfill-updatable");
      angular.forEach(els, function(el) {
        var jqEl = $(el);
        if (jqEl.is(':visible')) {
          jqEl.updatePolyfill();
        }
      });
    }

    // Handle the doctor of the patient.
    $scope.$watch('patient.doctor', function(newValue, oldValue) {
      if (newValue) {
        $scope.doctor = DoctorServ.get({
          doctorId: newValue
        });
      }
    });

    // Handle the patient object to be saved.
    $scope.savePatient = function() {
      // Be sure that the birth_date has a correct format to be registered.
      var model = angular.copy($scope.patient);
      model.birth_date = $filter('date')($scope.patient.birth_date, 'yyyy-MM-dd');
      return PatientServ.save({
        patientId: $scope.patient.id
      }, model, function(data) {
        // Should reload the patient
        $scope.patient = data;
        $scope.patient.birth_date = convertUTCDateToLocalDate(new Date(data.birth_date));
        $scope.patient.doctor_detail(function(detail) {
          $scope.doctor = detail;
        });
        $scope.patient.medical_reports_doc(updateMedicalDocumentReports);
      }, function(data) {
        // Should display the error
        if (data.data.detail) {
          growl.addErrorMessage(data.data.detail);
        } else {
          growl.addErrorMessage(formatGrowlError(data.data), {
            enableHtml: true
          });
        }
        $scope.patient = PatientServ.get({
          patientId: $stateParams.patientId
        }, function(p) {
          p.doctor_detail(function(detail) {
            $scope.doctor = detail;
          });
          $scope.patient.birth_date = convertUTCDateToLocalDate(new Date(p.birth_date));
          $scope.patient.medical_reports_doc(updateMedicalDocumentReports);
        });
      });
    };

    // Prepare the doctors function to be selected.
    $scope.doctors = null;
    $scope.loadDoctors = function() {
      return DoctorServ.query(function(result) {
        $scope.doctors = result;
      });
    };

    // Prepare and define the modal function to add doctor.
    $scope.formAddDoctor = function() {
      var modalInstance = $uibModal.open({
        templateUrl: 'web-view/partials/doctor-modal',
        controller: DoctorAddFormCtrl
      });
      modalInstance.result.then(function(newDoctor) {
        DoctorServ.add(newDoctor);
      });
    };

    //Handle examinations

    $scope.getOrderedExaminations = function(patientId) {
      var examinationsList = PatientExaminationsServ.get({
        patient: patientId
      }, function(data) {
        examinationsList = data;
        angular.forEach(examinationsList, function(value, index, obj) {
          value.order = examinationsList.length - index;
        });
      });
      return examinationsList;

    };

    $scope.examinations = $scope.getOrderedExaminations($stateParams.patientId);
    // The futur examination of the patient, if a new examination is started.
    $scope.newExamination = {};
    // To display examination in the patient file.
    // $scope.archiveExamination = null;

    $scope.examinationsTab = {
      //Is the tab for new examination is displayed ?
      newExaminationDisplayTab: false,
    };

    $scope.$watch('patient.id', function(newValue, oldValue) {
      $scope.updateDeleteTrigger();
      loEditFormManager.available = true;
    });

    $scope.updateDeleteTrigger = function() {
      if ($scope.patient == null) {
        $scope.triggerEditFormPatient.delete = false;
        return;
      }

      if ($scope.patient.id != null) {
        $scope.triggerEditFormPatient.delete = true;
      } else {
        $scope.triggerEditFormPatient.delete = false;
      }
    };

    $scope.startExamination = function() {
      $scope.currentExaminationManager();

      $scope.newExamination = {
        reason: '',
        reason_description: '',
        medical_examination: '',
        orl: '',
        visceral: '',
        pulmo: '',
        uro_gyneco: '',
        periphery: '',
        general_state: '',
        tests: '',
        diagnosis: '',
        treatments: '',
        conclusion: '',
        status: 0,
        type: 1,
        date: new Date(),
        patient: $scope.patient.id,
        therapeut: '',
      };
    };

    $scope.previousExamination = {
      data: null,
    };

    // Handle the examination object to be saved.
    $scope.saveExamination = function(examinationToSave) {
      //$scope.examination.date = $filter('date')($scope.examination.date, 'yyyy-MM-dd');
      if (!examinationToSave) {
        examinationToSave = $scope.newExamination;
      }
      var localExamination;
      if (!examinationToSave.id) {
        localExamination = ExaminationServ.add(examinationToSave, function(value) {
          Object.keys(value).forEach(function(key) {
            $scope.newExamination[key] = value[key];
          });
          $scope.examinations = $scope.getOrderedExaminations($stateParams.patientId);
        });
      } else {
        localExamination = ExaminationServ.save({
          examinationId: examinationToSave.id
        }, examinationToSave, function(value) {
          $scope.examinations = $scope.getOrderedExaminations($stateParams.patientId);
        });
      }
      $scope.updateDeleteTrigger();
      return localExamination;
    };

    // Function which manage the current examination
    $scope.currentExaminationManager = function() {
      $scope.examinationsTab.newExaminationDisplay = true;
      $scope.indexTab = 6;
    };

    // Handle the invoice function

    $scope.invoiceExamination = function(examination, handleClose) {
      var modalInstance = $uibModal.open({
        templateUrl: 'web-view/partials/invoice-modal',
        controller: InvoiceFormCtrl,
        resolve: {
          examination: function() {
            return examination;
          }
        }
      });

      modalInstance.result.then(function(invoicing) {
        handleClose(examination, invoicing);
      });
    };

    $scope.reloadExaminations = function(examination) {
      // Reload the examinations list
      $scope.examinations = $scope.getOrderedExaminations($stateParams.patientId);
      $scope.previousExamination.data = ExaminationServ.get({
          examinationId: examination.id
        },
        function(data) {
          $scope.previousExamination.data = data;
        });
    };

    $scope.close = function(examination, invoicing) {

      ExaminationServ.close({
        examinationId: examination.id
      }, invoicing, function() {
        if ($scope.examinationsTab.newExaminationDisplay) {
          // Hide the in progress examination
          $scope.newExamination = {};
          $scope.examinationsTab.newExaminationDisplay = false;
          $scope.indexTab = 5;
        }
        $scope.reloadExaminations(examination);
      }, function(reason) {
        if (reason.data.detail) {
          growl.addErrorMessage(reason.data.detail);
        } else {
          growl.addErrorMessage(formatGrowlError(reason.data), {
            enableHtml: true
          });
        }
      });
    };

    $scope.examinationDeleted = function(examination) {
      if (examination.id) {
        growl.addSuccessMessage(gettext("Examination deleted"));
        $scope.examinations = $scope.examinations.filter(function(el) {
          return el.id !== examination.id;
        });

      }
      if ($scope.examinationsTab.newExaminationDisplay) {
        // Hide the in progress examination
        Object.keys($scope.newExamination).forEach(function(key) {
          delete $scope.newExamination[key];
        });
        $scope.examinationsTab.newExaminationDisplay = false;
        $scope.indexTab = 5;
      }
      if ($scope.examinationsTab.examinationsListActive) {
        $scope.previousExamination.data = null;
        $state.go('patient.examinations');
      }
      $scope.updateDeleteTrigger();
    }

    // Restore the state
    if ($state.includes('patient.examinations')) {
      $scope.indexTab = 5;
    } else if ($state.includes('patient.examination')) {
      $scope.indexTab = 5;

      $scope.previousExamination.data = ExaminationServ.get({
          examinationId: $state.params.examinationId
        },
        function(data) {
          $scope.previousExamination.data = data;
          loEditFormManager.available = true;
        },
        function(error) {
          $scope.previousExamination.data = null;
          $state.go('patient.examinations');
        });
    } else {
      loEditFormManager.available = true;
    }

    // Load the values for the sex
    $scope.sexes = [{
        value: 'M',
        text: gettext('Male')
      },
      {
        value: 'F',
        text: gettext('Female')
      },
    ];

    // display the translated value for the sex
    $scope.showSex = function() {
      if ($scope.patient) {
        var selected = $filter('filter')($scope.sexes, {
          value: $scope.patient.sex
        });
        return ($scope.patient && $scope.patient.sex && selected.length) ? selected[0].text : gettext('not documented');
      } else {
        return gettext('not documented');
      }
    };

    // Load the values for the sex
    $scope.laterality = [{
        value: 'L',
        text: gettext('Left-handed')
      },
      {
        value: 'R',
        text: gettext('Right-handed')
      },
    ];

    // display the translated value for the sex
    $scope.showLaterality = function() {
      if ($scope.patient) {
        var selected = $filter('filter')($scope.laterality, {
          value: $scope.patient.laterality
        });
        return ($scope.patient && $scope.patient.laterality && selected.length) ? selected[0].text : '';
      } else {
        return gettext('not documented');
      }
    };

    $scope.triggerEditFormPatient = {
      save: false,
      edit: true,
      cancel: null,
      delete: true,
    };

    $scope.$watch('form.patientForm.$visible', function(newValue, oldValue) {
      if (newValue === true) {
        $scope.triggerEditFormPatient.edit = false;
        $scope.triggerEditFormPatient.save = true;
        loEditFormManager.available = true;
        $scope.originalNameInput.$show();
      } else if (newValue === false) {
        $scope.triggerEditFormPatient.edit = true;
        $scope.triggerEditFormPatient.save = false;
      }
    });

    $scope.editPatient = function() {

      $scope.form.patientForm.$show();
    };

    $scope.saveEditPatient = function() {
      $scope.form.patientForm.$save();
    };

    $scope.delete = function() {
      var deleteFunction = function(isGdpr) {
        var delete_impl = PatientServ.delete;
        if (isGdpr) {
          delete_impl = PatientServ.delete_gdpr;
        }
        delete_impl({
          patientId: $scope.patient.id
        }, function(resultOk) {
          $state.go('dashboard');
        }, function(resultNok) {
          console.log(resultNok);
          growl.addErrorMessage("This operation is not available");
        });
      };

      if ($scope.patient.id) {
        var examinationsList = PatientExaminationsServ.get({
          patient: $scope.patient.id
        }, function(data) {
          if (data.length != 0) {
            var modalInstance = $uibModal.open({
              templateUrl: 'web-view/partials/confirmation-modal',
              controller: ConfirmationCtrl,
              resolve: {
                message: function() {
                  return $sce.trustAsHtml("<p>" +
                    gettext("For GDPR conformity, patient can ask to delete all information. This function delete all information without trace except invoices. You can find invoices into Accounting function. Are you agree with that ?") +
                    "</p>" +
                    "<div><input type=\"checkbox\" id=\"agreeGdpr\" name=\"agreeGdpr\" ng-model=\"isOk\"><label for=\"agreeGdpr\">" +
                    gettext("I understand that it means") +
                    "</label></div>");
                },
                defaultIsOk: function() {
                  return false;
                }
              }
            });
            modalInstance.result.then(function() {
              deleteFunction(true);
            });
          } else {
            deleteFunction();
          }
        });
      }
    }

    $scope.triggerEditFormHistory = {
      save: false,
      edit: true,
      cancel: null,
      delete: false,
    };

    $scope.$watch('form.historyForm.$visible', function(newValue, oldValue) {
      if (oldValue === false && newValue === true) {
        $scope.triggerEditFormHistory.edit = false;
        $scope.triggerEditFormHistory.save = true;
      } else if (oldValue === true && newValue === false) {
        $scope.triggerEditFormHistory.edit = true;
        $scope.triggerEditFormHistory.save = false;
      }
    });

    $scope.editHistory = function() {

      $scope.form.historyForm.$show();
    };

    $scope.saveHistory = function() {
      $scope.form.historyForm.$save();
    };

    $scope.triggerEditFormMedical = {
      save: false,
      edit: true,
      cancel: null,
      delete: false,
    };

    $scope.$watch('form.medicalForm.$visible', function(newValue, oldValue) {
      if (oldValue === false && newValue === true) {
        $scope.triggerEditFormMedical.edit = false;
        $scope.triggerEditFormMedical.save = true;
      } else if (oldValue === true && newValue === false) {
        $scope.triggerEditFormMedical.edit = true;
        $scope.triggerEditFormMedical.save = false;
      }
    });

    $scope.editMedical = function() {

      $scope.form.medicalForm.$show();
    };

    $scope.saveMedical = function() {
      $scope.form.medicalForm.$save();
    };

    $scope.fillInfoFiles = function(files) {
      if (files && files.length) {
        $scope.fileContext.files(files);
        $scope.fileContext.patient($scope.patient);
      }
    };

    $scope.fileContext = loFileManager.createFileContext();

    $scope.fileContext.setDocumentAddedCb(function() {
      console.log("Call callback");
      $scope.patient.medical_reports_doc(updateMedicalDocumentReports);
    });

    $scope.expand = function(document_view, flag) {
      document_view.expand = flag;
    };

    $scope.edit_doc = function(document_view, flag) {
      document_view.edit = flag;
      document_view.expand = false;
      if (!flag)
        $scope.patient.medical_reports_doc(updateMedicalDocumentReports);
    };

    $scope.save_doc = function(document_view) {
      document_view.edit = false;
      var date_tostr = $filter('date')(document_view.document_date, 'yyyy-MM-dd');
      var document_tosave = {
        'id': document_view.id,
        'title': document_view.title,
        'notes': document_view.notes,
        'document_date': date_tostr,
      };
      FileServ.save({
        patientDocId: document_view.id
      }, document_tosave, function(value) {
        growl.addSuccessMessage(gettext("Update success"));
      });
    };

    $scope.delete_doc = function(document_view) {
      var modalInstance = $uibModal.open({
        templateUrl: 'web-view/partials/confirmation-modal',
        controller: ConfirmationCtrl,
        resolve: {
          message: function() {
            return "<p>" + gettext("Are you sure to delete this document ?") + "</p>";
          },
          defaultIsOk: function() {
            return true;
          }
        }
      });
      modalInstance.result.then(function() {
        FileServ.delete({
          patientDocId: document_view.id
        }, function(value) {
          $scope.patient.medicalReportsDoc = $scope.patient.medicalReportsDoc.filter(function(el) {
            return el.id !== document_view.id;
          });
        });
      });
    };
  }
]);


var DoctorAddFormCtrl = function($scope, $uibModalInstance) {
  "use strict";
  $scope.doctor = {
    family_name: null,
    first_name: null,
    phone: null,
    city: null

  };
  $scope.ok = function() {
    $uibModalInstance.close($scope.doctor);
  };

  $scope.cancel = function() {
    $uibModalInstance.dismiss('cancel');
  };
};

var ConfirmationCtrl = function($scope, $uibModalInstance, message, defaultIsOk) {
  $scope.message = message;
  $scope.ok = function() {
    $uibModalInstance.close();
  };

  $scope.isOk = defaultIsOk;

  $scope.cancel = function() {
    $uibModalInstance.dismiss('cancel');
  };
}

var InvoiceFormCtrl = function($scope, $uibModalInstance, OfficeSettingsServ, OfficePaimentMeansServ, examination) {
  "use strict";
  $scope.invoicing = {
    status: null,
    reason: null,
    amount: null,
    paiment_mode: null,
    check: {
      bank: null,
      payer: null,
      number: null,
    },
  };
  $scope.examinationToInvoice = examination;
<<<<<<< HEAD
=======

>>>>>>> 28c2c224
  if ($scope.examinationToInvoice != null && $scope.examinationToInvoice.last_invoice != null) {
    $scope.invoicing.status = 'invoiced';
    $scope.invoicing.amount = $scope.examinationToInvoice.last_invoice.amount;
  } else {
    OfficeSettingsServ.get(function(settings) {
      $scope.officesettings = settings[0];
      $scope.invoicing.amount = $scope.officesettings.amount;
    });
  }

  OfficePaimentMeansServ.query(function(paimentmeans) {
    var enabledPm = [];
    angular.forEach(paimentmeans, function(value, key) {
      if (value.enable) {
        enabledPm.push(value);
      }
    }, enabledPm);
    $scope.paimentmeans = enabledPm;
  });

  $scope.ok = function() {
    $uibModalInstance.close($scope.invoicing);
  };

  $scope.cancel = function() {
    $uibModalInstance.dismiss('cancel');
  };

  $scope.validateStatus = function(value) {
    return value != null;
  }

  $scope.validateReason = function(value) {
    if ($scope.invoicing.status == 'notinvoiced') {
      return value != null && value.length != 0;
    }
    return true;
  };

  $scope.validateAmount = function(value) {
    if ($scope.invoicing.status == 'invoiced') {
      return value != null && value > 0;
    }
    return true;
  };

  $scope.validatePaimentMode = function(value) {
    return value != null;
  }

  $scope.validateBank = function(value) {
    /*if($scope.invoicing.status == 'invoiced' && $scope.invoicing.paiment_mode == 'check')
    {
        return value != null && value.length != 0;
    }*/
    return true;
  };

  $scope.validatePayer = function(value) {
    /*if($scope.invoicing.status == 'invoiced' && $scope.invoicing.paiment_mode == 'check')
    {
        return value != null && value.length != 0;
    }*/
    return true;
  };

  $scope.validateNumber = function(value) {
    /*if($scope.invoicing.status == 'invoiced' && $scope.invoicing.paiment_mode == 'check')
    {
        return value != null && value.length != 0;
    }*/
    return true;
  };
};


patient.controller('AddPatientCtrl', ['$scope', '$location', 'growl', '$sce', 'PatientServ', 'DoctorServ', '$filter',
  function($scope, $location, growl, $sce, PatientServ, DoctorServ, $filter) {
    "use strict";

    $scope.initPatient = function(patient) {
      var model = angular.copy(patient);
      model.birth_date = $filter('date')(patient.birth_date, 'yyyy-MM-dd');

      PatientServ.add(model, function(data) {
          $location.path('/patient/' + data.id);
        },
        function(data) {
          // Should display the error
          if (data.data.birth_date && data.data.birth_date.birth_date) {
            growl.addErrorMessage(data.data.birth_date.birth_date);
          } else if (data.data.non_field_errors) {
            growl.addErrorMessage(data.data.non_field_errors);
          } else {
            growl.addErrorMessage(formatGrowlError(data.data), {
              enableHtml: true
            });
          }
        });
    };
  }
]);


patient.controller('DisplayArchiveExaminationCtrl', ['$scope',
  function($scope) {
    "use strict";
    $scope.previousExamination = {
      data: null,
    };
  }
]);
<|MERGE_RESOLUTION|>--- conflicted
+++ resolved
@@ -1,903 +1,900 @@
-
-/**
-    This file is part of Libreosteo.
-
-    Libreosteo is free software: you can redistribute it and/or modify
-    it under the terms of the GNU General Public License as published by
-    the Free Software Foundation, either version 3 of the License, or
-    (at your option) any later version.
-
-    Libreosteo is distributed in the hope that it will be useful,
-    but WITHOUT ANY WARRANTY; without even the implied warranty of
-    MERCHANTABILITY or FITNESS FOR A PARTICULAR PURPOSE.  See the
-    GNU General Public License for more details.
-
-    You should have received a copy of the GNU General Public License
-    along with Libreosteo.  If not, see <http://www.gnu.org/licenses/>.
-*/
-var patient = angular.module('loPatient', ['ngResource', 'loDoctor', 'loExamination', 'ngSanitize', 'loOfficeSettings', 'loFileManager', 'loUtils', 'angular-bind-html-compile']);
-
-
-patient.factory('PatientServ', ['$resource', 'DoctorServ', 'PatientDocumentServ',
-  function($resource, DoctorServ, PatientDocumentServ) {
-    "use strict";
-    var serv = $resource('api/patients/:patientId', null, {
-      query: {
-        method: 'GET'
-      },
-      get: {
-        method: 'GET',
-        params: {
-          patientId: 'patient'
-        }
-      },
-      save: {
-        method: 'PUT',
-        params: {
-          patientId: 'patientId'
-        }
-      },
-      add: {
-        method: 'POST'
-      },
-      delete: {
-        method: 'DELETE',
-        params: {
-          patientId: 'patientId'
-        }
-      },
-      delete_gdpr: {
-        method: 'DELETE',
-        url: 'api/patients/:patientId?gdpr=True',
-        params: {
-          patientId: 'patientId'
-        }
-      }
-    });
-
-    serv.prototype.doctor_detail = function(callback) {
-      if (this.doctor) {
-        return DoctorServ.get({
-          doctorId: this.doctor
-        }, callback);
-      }
-      return;
-    };
-
-    serv.prototype.medical_reports_doc = function(callback) {
-      return PatientDocumentServ.get({
-        patient: this.id
-      }, callback);
-    }
-    return serv;
-  }
-]);
-
-patient.factory('PatientExaminationsServ', ['$resource',
-  function($resource) {
-    "use strict";
-    return $resource('api/patients/:patient/examinations', null, {
-      get: {
-        method: 'GET',
-        params: {
-          patient: 'patient'
-        },
-        isArray: true,
-      },
-    });
-
-  }
-]);
-
-patient.factory('PatientDocumentServ', ['$resource',
-  function($resource) {
-    "use strict";
-    return $resource('api/patients/:patient/documents', null, {
-      get: {
-        method: 'GET',
-        params: {
-          patient: 'patient'
-        },
-        isArray: true,
-      }
-    });
-  }
-]);
-
-patient.filter('format_age', function() {
-  "use strict";
-  return function(input) {
-    if (input) {
-      var out = '';
-      var ans = '';
-      var mois = '';
-      var jour = '';
-      if (input.year) {
-        ans = input.year + " ans";
-      }
-      if (input.month) {
-        mois = input.month + " mois";
-      }
-      if (input.day) {
-        jour = input.day + " jours";
-      }
-      out = ans || '';
-      if (ans) {
-        out += ' ';
-      }
-      out += mois || '';
-      if (mois) {
-        out += ' ';
-      }
-      if (ans == '') {
-        out += ' ' + jour || '';
-      }
-      return out;
-    } else {
-      return '';
-    }
-  };
-});
-
-patient.controller('PatientCtrl', ['$scope', '$state', '$stateParams', '$filter', '$uibModal', '$http', '$sce', 'growl', 'PatientServ', 'DoctorServ', '$timeout',
-  'PatientExaminationsServ', 'ExaminationServ', 'OfficeSettingsServ', 'loEditFormManager', 'loFileManager', 'FileServ', 'OfficePaimentMeansServ',
-  function($scope, $state, $stateParams, $filter, $uibModal, $http, $sce, growl, PatientServ, DoctorServ, $timeout, PatientExaminationsServ, ExaminationServ, OfficeSettingsServ,
-    loEditFormManager, loFileManager, FileServ, OfficePaimentMeansServ) {
-    "use strict";
-
-    var updateMedicalDocumentReports = function(docs) {
-      var medicalReportsDoc = [];
-      angular.forEach(docs, function(value, key) {
-        if (value.attachment_type == 5) { // Medical reports
-          this.push(value.document);
-          value.document.expand = false;
-          value.document.edit = false;
-          if (value.document.title == 'null')
-            value.document.title = null;
-          if (value.document.notes == 'null')
-            value.document.notes = null;
-          var d = value.document.document_date;
-          if (d)
-            value.document.document_date = convertUTCDateToLocalDate(new Date(d));
-        }
-      }, medicalReportsDoc);
-      $scope.patient.medicalReportsDoc = medicalReportsDoc;
-    };
-
-    $scope.patient = PatientServ.get({
-      patientId: $stateParams.patientId
-    }, function(p) {
-      p.doctor_detail(function(detail) {
-        $scope.doctor = detail;
-      });
-      p.birth_date = convertUTCDateToLocalDate(new Date(p.birth_date));
-      p.medical_reports_doc(updateMedicalDocumentReports);
-    });
-
-    $scope.form = {};
-
-    // Display the formated age
-    $scope.get_age = function() {
-      var birthDate = $scope.patient.birth_date;
-      if (birthDate) {
-        var todate = new Date();
-        var fromDate = new Date(birthDate);
-        var y = [todate.getFullYear(), fromDate.getFullYear()];
-        var m = [todate.getMonth(), fromDate.getMonth()];
-        var d = [todate.getDate(), fromDate.getDate()];
-
-        var ydiff = y[0] - y[1];
-        var mdiff = m[0] - m[1];
-        var ddiff = d[0] - d[1];
-
-        if (mdiff < 0) {
-          ydiff = ydiff - 1;
-          mdiff = mdiff + 12;
-        }
-
-        if (mdiff == 0 && ddiff < 0) {
-          ydiff = ydiff - 1;
-          mdiff = mdiff + 12;
-        } else if (ddiff < 0) {
-          var n_day_by_month = [31, 28, 31, 30, 31, 30, 31, 31, 30, 31, 30, 31];
-          mdiff = mdiff - 1;
-          var d_month;
-          if ((m[0] == 1) && (y[0] % 4 == 0)) {
-            d_month = n_day_by_month[m[0]] + 1;
-          } else {
-            d_month = n_day_by_month[m[0]];
-          }
-          ddiff = ddiff + d_month;
-        }
-        return {
-          year: ydiff,
-          month: mdiff,
-          day: ddiff
-        };
-      }
-      return {};
-    };
-    $scope.age = $scope.get_age();
-
-    $scope.$watch('patient.birth_date', function(newValue, oldValue) {
-      $scope.age = $scope.get_age();
-    });
-
-    $scope.updateComponentPolyfill = function() {
-      // To be compliant with all browser.
-      var els = angular.element(".polyfill-updatable");
-      angular.forEach(els, function(el) {
-        var jqEl = $(el);
-        if (jqEl.is(':visible')) {
-          jqEl.updatePolyfill();
-        }
-      });
-    }
-
-    // Handle the doctor of the patient.
-    $scope.$watch('patient.doctor', function(newValue, oldValue) {
-      if (newValue) {
-        $scope.doctor = DoctorServ.get({
-          doctorId: newValue
-        });
-      }
-    });
-
-    // Handle the patient object to be saved.
-    $scope.savePatient = function() {
-      // Be sure that the birth_date has a correct format to be registered.
-      var model = angular.copy($scope.patient);
-      model.birth_date = $filter('date')($scope.patient.birth_date, 'yyyy-MM-dd');
-      return PatientServ.save({
-        patientId: $scope.patient.id
-      }, model, function(data) {
-        // Should reload the patient
-        $scope.patient = data;
-        $scope.patient.birth_date = convertUTCDateToLocalDate(new Date(data.birth_date));
-        $scope.patient.doctor_detail(function(detail) {
-          $scope.doctor = detail;
-        });
-        $scope.patient.medical_reports_doc(updateMedicalDocumentReports);
-      }, function(data) {
-        // Should display the error
-        if (data.data.detail) {
-          growl.addErrorMessage(data.data.detail);
-        } else {
-          growl.addErrorMessage(formatGrowlError(data.data), {
-            enableHtml: true
-          });
-        }
-        $scope.patient = PatientServ.get({
-          patientId: $stateParams.patientId
-        }, function(p) {
-          p.doctor_detail(function(detail) {
-            $scope.doctor = detail;
-          });
-          $scope.patient.birth_date = convertUTCDateToLocalDate(new Date(p.birth_date));
-          $scope.patient.medical_reports_doc(updateMedicalDocumentReports);
-        });
-      });
-    };
-
-    // Prepare the doctors function to be selected.
-    $scope.doctors = null;
-    $scope.loadDoctors = function() {
-      return DoctorServ.query(function(result) {
-        $scope.doctors = result;
-      });
-    };
-
-    // Prepare and define the modal function to add doctor.
-    $scope.formAddDoctor = function() {
-      var modalInstance = $uibModal.open({
-        templateUrl: 'web-view/partials/doctor-modal',
-        controller: DoctorAddFormCtrl
-      });
-      modalInstance.result.then(function(newDoctor) {
-        DoctorServ.add(newDoctor);
-      });
-    };
-
-    //Handle examinations
-
-    $scope.getOrderedExaminations = function(patientId) {
-      var examinationsList = PatientExaminationsServ.get({
-        patient: patientId
-      }, function(data) {
-        examinationsList = data;
-        angular.forEach(examinationsList, function(value, index, obj) {
-          value.order = examinationsList.length - index;
-        });
-      });
-      return examinationsList;
-
-    };
-
-    $scope.examinations = $scope.getOrderedExaminations($stateParams.patientId);
-    // The futur examination of the patient, if a new examination is started.
-    $scope.newExamination = {};
-    // To display examination in the patient file.
-    // $scope.archiveExamination = null;
-
-    $scope.examinationsTab = {
-      //Is the tab for new examination is displayed ?
-      newExaminationDisplayTab: false,
-    };
-
-    $scope.$watch('patient.id', function(newValue, oldValue) {
-      $scope.updateDeleteTrigger();
-      loEditFormManager.available = true;
-    });
-
-    $scope.updateDeleteTrigger = function() {
-      if ($scope.patient == null) {
-        $scope.triggerEditFormPatient.delete = false;
-        return;
-      }
-
-      if ($scope.patient.id != null) {
-        $scope.triggerEditFormPatient.delete = true;
-      } else {
-        $scope.triggerEditFormPatient.delete = false;
-      }
-    };
-
-    $scope.startExamination = function() {
-      $scope.currentExaminationManager();
-
-      $scope.newExamination = {
-        reason: '',
-        reason_description: '',
-        medical_examination: '',
-        orl: '',
-        visceral: '',
-        pulmo: '',
-        uro_gyneco: '',
-        periphery: '',
-        general_state: '',
-        tests: '',
-        diagnosis: '',
-        treatments: '',
-        conclusion: '',
-        status: 0,
-        type: 1,
-        date: new Date(),
-        patient: $scope.patient.id,
-        therapeut: '',
-      };
-    };
-
-    $scope.previousExamination = {
-      data: null,
-    };
-
-    // Handle the examination object to be saved.
-    $scope.saveExamination = function(examinationToSave) {
-      //$scope.examination.date = $filter('date')($scope.examination.date, 'yyyy-MM-dd');
-      if (!examinationToSave) {
-        examinationToSave = $scope.newExamination;
-      }
-      var localExamination;
-      if (!examinationToSave.id) {
-        localExamination = ExaminationServ.add(examinationToSave, function(value) {
-          Object.keys(value).forEach(function(key) {
-            $scope.newExamination[key] = value[key];
-          });
-          $scope.examinations = $scope.getOrderedExaminations($stateParams.patientId);
-        });
-      } else {
-        localExamination = ExaminationServ.save({
-          examinationId: examinationToSave.id
-        }, examinationToSave, function(value) {
-          $scope.examinations = $scope.getOrderedExaminations($stateParams.patientId);
-        });
-      }
-      $scope.updateDeleteTrigger();
-      return localExamination;
-    };
-
-    // Function which manage the current examination
-    $scope.currentExaminationManager = function() {
-      $scope.examinationsTab.newExaminationDisplay = true;
-      $scope.indexTab = 6;
-    };
-
-    // Handle the invoice function
-
-    $scope.invoiceExamination = function(examination, handleClose) {
-      var modalInstance = $uibModal.open({
-        templateUrl: 'web-view/partials/invoice-modal',
-        controller: InvoiceFormCtrl,
-        resolve: {
-          examination: function() {
-            return examination;
-          }
-        }
-      });
-
-      modalInstance.result.then(function(invoicing) {
-        handleClose(examination, invoicing);
-      });
-    };
-
-    $scope.reloadExaminations = function(examination) {
-      // Reload the examinations list
-      $scope.examinations = $scope.getOrderedExaminations($stateParams.patientId);
-      $scope.previousExamination.data = ExaminationServ.get({
-          examinationId: examination.id
-        },
-        function(data) {
-          $scope.previousExamination.data = data;
-        });
-    };
-
-    $scope.close = function(examination, invoicing) {
-
-      ExaminationServ.close({
-        examinationId: examination.id
-      }, invoicing, function() {
-        if ($scope.examinationsTab.newExaminationDisplay) {
-          // Hide the in progress examination
-          $scope.newExamination = {};
-          $scope.examinationsTab.newExaminationDisplay = false;
-          $scope.indexTab = 5;
-        }
-        $scope.reloadExaminations(examination);
-      }, function(reason) {
-        if (reason.data.detail) {
-          growl.addErrorMessage(reason.data.detail);
-        } else {
-          growl.addErrorMessage(formatGrowlError(reason.data), {
-            enableHtml: true
-          });
-        }
-      });
-    };
-
-    $scope.examinationDeleted = function(examination) {
-      if (examination.id) {
-        growl.addSuccessMessage(gettext("Examination deleted"));
-        $scope.examinations = $scope.examinations.filter(function(el) {
-          return el.id !== examination.id;
-        });
-
-      }
-      if ($scope.examinationsTab.newExaminationDisplay) {
-        // Hide the in progress examination
-        Object.keys($scope.newExamination).forEach(function(key) {
-          delete $scope.newExamination[key];
-        });
-        $scope.examinationsTab.newExaminationDisplay = false;
-        $scope.indexTab = 5;
-      }
-      if ($scope.examinationsTab.examinationsListActive) {
-        $scope.previousExamination.data = null;
-        $state.go('patient.examinations');
-      }
-      $scope.updateDeleteTrigger();
-    }
-
-    // Restore the state
-    if ($state.includes('patient.examinations')) {
-      $scope.indexTab = 5;
-    } else if ($state.includes('patient.examination')) {
-      $scope.indexTab = 5;
-
-      $scope.previousExamination.data = ExaminationServ.get({
-          examinationId: $state.params.examinationId
-        },
-        function(data) {
-          $scope.previousExamination.data = data;
-          loEditFormManager.available = true;
-        },
-        function(error) {
-          $scope.previousExamination.data = null;
-          $state.go('patient.examinations');
-        });
-    } else {
-      loEditFormManager.available = true;
-    }
-
-    // Load the values for the sex
-    $scope.sexes = [{
-        value: 'M',
-        text: gettext('Male')
-      },
-      {
-        value: 'F',
-        text: gettext('Female')
-      },
-    ];
-
-    // display the translated value for the sex
-    $scope.showSex = function() {
-      if ($scope.patient) {
-        var selected = $filter('filter')($scope.sexes, {
-          value: $scope.patient.sex
-        });
-        return ($scope.patient && $scope.patient.sex && selected.length) ? selected[0].text : gettext('not documented');
-      } else {
-        return gettext('not documented');
-      }
-    };
-
-    // Load the values for the sex
-    $scope.laterality = [{
-        value: 'L',
-        text: gettext('Left-handed')
-      },
-      {
-        value: 'R',
-        text: gettext('Right-handed')
-      },
-    ];
-
-    // display the translated value for the sex
-    $scope.showLaterality = function() {
-      if ($scope.patient) {
-        var selected = $filter('filter')($scope.laterality, {
-          value: $scope.patient.laterality
-        });
-        return ($scope.patient && $scope.patient.laterality && selected.length) ? selected[0].text : '';
-      } else {
-        return gettext('not documented');
-      }
-    };
-
-    $scope.triggerEditFormPatient = {
-      save: false,
-      edit: true,
-      cancel: null,
-      delete: true,
-    };
-
-    $scope.$watch('form.patientForm.$visible', function(newValue, oldValue) {
-      if (newValue === true) {
-        $scope.triggerEditFormPatient.edit = false;
-        $scope.triggerEditFormPatient.save = true;
-        loEditFormManager.available = true;
-        $scope.originalNameInput.$show();
-      } else if (newValue === false) {
-        $scope.triggerEditFormPatient.edit = true;
-        $scope.triggerEditFormPatient.save = false;
-      }
-    });
-
-    $scope.editPatient = function() {
-
-      $scope.form.patientForm.$show();
-    };
-
-    $scope.saveEditPatient = function() {
-      $scope.form.patientForm.$save();
-    };
-
-    $scope.delete = function() {
-      var deleteFunction = function(isGdpr) {
-        var delete_impl = PatientServ.delete;
-        if (isGdpr) {
-          delete_impl = PatientServ.delete_gdpr;
-        }
-        delete_impl({
-          patientId: $scope.patient.id
-        }, function(resultOk) {
-          $state.go('dashboard');
-        }, function(resultNok) {
-          console.log(resultNok);
-          growl.addErrorMessage("This operation is not available");
-        });
-      };
-
-      if ($scope.patient.id) {
-        var examinationsList = PatientExaminationsServ.get({
-          patient: $scope.patient.id
-        }, function(data) {
-          if (data.length != 0) {
-            var modalInstance = $uibModal.open({
-              templateUrl: 'web-view/partials/confirmation-modal',
-              controller: ConfirmationCtrl,
-              resolve: {
-                message: function() {
-                  return $sce.trustAsHtml("<p>" +
-                    gettext("For GDPR conformity, patient can ask to delete all information. This function delete all information without trace except invoices. You can find invoices into Accounting function. Are you agree with that ?") +
-                    "</p>" +
-                    "<div><input type=\"checkbox\" id=\"agreeGdpr\" name=\"agreeGdpr\" ng-model=\"isOk\"><label for=\"agreeGdpr\">" +
-                    gettext("I understand that it means") +
-                    "</label></div>");
-                },
-                defaultIsOk: function() {
-                  return false;
-                }
-              }
-            });
-            modalInstance.result.then(function() {
-              deleteFunction(true);
-            });
-          } else {
-            deleteFunction();
-          }
-        });
-      }
-    }
-
-    $scope.triggerEditFormHistory = {
-      save: false,
-      edit: true,
-      cancel: null,
-      delete: false,
-    };
-
-    $scope.$watch('form.historyForm.$visible', function(newValue, oldValue) {
-      if (oldValue === false && newValue === true) {
-        $scope.triggerEditFormHistory.edit = false;
-        $scope.triggerEditFormHistory.save = true;
-      } else if (oldValue === true && newValue === false) {
-        $scope.triggerEditFormHistory.edit = true;
-        $scope.triggerEditFormHistory.save = false;
-      }
-    });
-
-    $scope.editHistory = function() {
-
-      $scope.form.historyForm.$show();
-    };
-
-    $scope.saveHistory = function() {
-      $scope.form.historyForm.$save();
-    };
-
-    $scope.triggerEditFormMedical = {
-      save: false,
-      edit: true,
-      cancel: null,
-      delete: false,
-    };
-
-    $scope.$watch('form.medicalForm.$visible', function(newValue, oldValue) {
-      if (oldValue === false && newValue === true) {
-        $scope.triggerEditFormMedical.edit = false;
-        $scope.triggerEditFormMedical.save = true;
-      } else if (oldValue === true && newValue === false) {
-        $scope.triggerEditFormMedical.edit = true;
-        $scope.triggerEditFormMedical.save = false;
-      }
-    });
-
-    $scope.editMedical = function() {
-
-      $scope.form.medicalForm.$show();
-    };
-
-    $scope.saveMedical = function() {
-      $scope.form.medicalForm.$save();
-    };
-
-    $scope.fillInfoFiles = function(files) {
-      if (files && files.length) {
-        $scope.fileContext.files(files);
-        $scope.fileContext.patient($scope.patient);
-      }
-    };
-
-    $scope.fileContext = loFileManager.createFileContext();
-
-    $scope.fileContext.setDocumentAddedCb(function() {
-      console.log("Call callback");
-      $scope.patient.medical_reports_doc(updateMedicalDocumentReports);
-    });
-
-    $scope.expand = function(document_view, flag) {
-      document_view.expand = flag;
-    };
-
-    $scope.edit_doc = function(document_view, flag) {
-      document_view.edit = flag;
-      document_view.expand = false;
-      if (!flag)
-        $scope.patient.medical_reports_doc(updateMedicalDocumentReports);
-    };
-
-    $scope.save_doc = function(document_view) {
-      document_view.edit = false;
-      var date_tostr = $filter('date')(document_view.document_date, 'yyyy-MM-dd');
-      var document_tosave = {
-        'id': document_view.id,
-        'title': document_view.title,
-        'notes': document_view.notes,
-        'document_date': date_tostr,
-      };
-      FileServ.save({
-        patientDocId: document_view.id
-      }, document_tosave, function(value) {
-        growl.addSuccessMessage(gettext("Update success"));
-      });
-    };
-
-    $scope.delete_doc = function(document_view) {
-      var modalInstance = $uibModal.open({
-        templateUrl: 'web-view/partials/confirmation-modal',
-        controller: ConfirmationCtrl,
-        resolve: {
-          message: function() {
-            return "<p>" + gettext("Are you sure to delete this document ?") + "</p>";
-          },
-          defaultIsOk: function() {
-            return true;
-          }
-        }
-      });
-      modalInstance.result.then(function() {
-        FileServ.delete({
-          patientDocId: document_view.id
-        }, function(value) {
-          $scope.patient.medicalReportsDoc = $scope.patient.medicalReportsDoc.filter(function(el) {
-            return el.id !== document_view.id;
-          });
-        });
-      });
-    };
-  }
-]);
-
-
-var DoctorAddFormCtrl = function($scope, $uibModalInstance) {
-  "use strict";
-  $scope.doctor = {
-    family_name: null,
-    first_name: null,
-    phone: null,
-    city: null
-
-  };
-  $scope.ok = function() {
-    $uibModalInstance.close($scope.doctor);
-  };
-
-  $scope.cancel = function() {
-    $uibModalInstance.dismiss('cancel');
-  };
-};
-
-var ConfirmationCtrl = function($scope, $uibModalInstance, message, defaultIsOk) {
-  $scope.message = message;
-  $scope.ok = function() {
-    $uibModalInstance.close();
-  };
-
-  $scope.isOk = defaultIsOk;
-
-  $scope.cancel = function() {
-    $uibModalInstance.dismiss('cancel');
-  };
-}
-
-var InvoiceFormCtrl = function($scope, $uibModalInstance, OfficeSettingsServ, OfficePaimentMeansServ, examination) {
-  "use strict";
-  $scope.invoicing = {
-    status: null,
-    reason: null,
-    amount: null,
-    paiment_mode: null,
-    check: {
-      bank: null,
-      payer: null,
-      number: null,
-    },
-  };
-  $scope.examinationToInvoice = examination;
-<<<<<<< HEAD
-=======
-
->>>>>>> 28c2c224
-  if ($scope.examinationToInvoice != null && $scope.examinationToInvoice.last_invoice != null) {
-    $scope.invoicing.status = 'invoiced';
-    $scope.invoicing.amount = $scope.examinationToInvoice.last_invoice.amount;
-  } else {
-    OfficeSettingsServ.get(function(settings) {
-      $scope.officesettings = settings[0];
-      $scope.invoicing.amount = $scope.officesettings.amount;
-    });
-  }
-
-  OfficePaimentMeansServ.query(function(paimentmeans) {
-    var enabledPm = [];
-    angular.forEach(paimentmeans, function(value, key) {
-      if (value.enable) {
-        enabledPm.push(value);
-      }
-    }, enabledPm);
-    $scope.paimentmeans = enabledPm;
-  });
-
-  $scope.ok = function() {
-    $uibModalInstance.close($scope.invoicing);
-  };
-
-  $scope.cancel = function() {
-    $uibModalInstance.dismiss('cancel');
-  };
-
-  $scope.validateStatus = function(value) {
-    return value != null;
-  }
-
-  $scope.validateReason = function(value) {
-    if ($scope.invoicing.status == 'notinvoiced') {
-      return value != null && value.length != 0;
-    }
-    return true;
-  };
-
-  $scope.validateAmount = function(value) {
-    if ($scope.invoicing.status == 'invoiced') {
-      return value != null && value > 0;
-    }
-    return true;
-  };
-
-  $scope.validatePaimentMode = function(value) {
-    return value != null;
-  }
-
-  $scope.validateBank = function(value) {
-    /*if($scope.invoicing.status == 'invoiced' && $scope.invoicing.paiment_mode == 'check')
-    {
-        return value != null && value.length != 0;
-    }*/
-    return true;
-  };
-
-  $scope.validatePayer = function(value) {
-    /*if($scope.invoicing.status == 'invoiced' && $scope.invoicing.paiment_mode == 'check')
-    {
-        return value != null && value.length != 0;
-    }*/
-    return true;
-  };
-
-  $scope.validateNumber = function(value) {
-    /*if($scope.invoicing.status == 'invoiced' && $scope.invoicing.paiment_mode == 'check')
-    {
-        return value != null && value.length != 0;
-    }*/
-    return true;
-  };
-};
-
-
-patient.controller('AddPatientCtrl', ['$scope', '$location', 'growl', '$sce', 'PatientServ', 'DoctorServ', '$filter',
-  function($scope, $location, growl, $sce, PatientServ, DoctorServ, $filter) {
-    "use strict";
-
-    $scope.initPatient = function(patient) {
-      var model = angular.copy(patient);
-      model.birth_date = $filter('date')(patient.birth_date, 'yyyy-MM-dd');
-
-      PatientServ.add(model, function(data) {
-          $location.path('/patient/' + data.id);
-        },
-        function(data) {
-          // Should display the error
-          if (data.data.birth_date && data.data.birth_date.birth_date) {
-            growl.addErrorMessage(data.data.birth_date.birth_date);
-          } else if (data.data.non_field_errors) {
-            growl.addErrorMessage(data.data.non_field_errors);
-          } else {
-            growl.addErrorMessage(formatGrowlError(data.data), {
-              enableHtml: true
-            });
-          }
-        });
-    };
-  }
-]);
-
-
-patient.controller('DisplayArchiveExaminationCtrl', ['$scope',
-  function($scope) {
-    "use strict";
-    $scope.previousExamination = {
-      data: null,
-    };
-  }
-]);
+
+/**
+    This file is part of Libreosteo.
+
+    Libreosteo is free software: you can redistribute it and/or modify
+    it under the terms of the GNU General Public License as published by
+    the Free Software Foundation, either version 3 of the License, or
+    (at your option) any later version.
+
+    Libreosteo is distributed in the hope that it will be useful,
+    but WITHOUT ANY WARRANTY; without even the implied warranty of
+    MERCHANTABILITY or FITNESS FOR A PARTICULAR PURPOSE.  See the
+    GNU General Public License for more details.
+
+    You should have received a copy of the GNU General Public License
+    along with Libreosteo.  If not, see <http://www.gnu.org/licenses/>.
+*/
+var patient = angular.module('loPatient', ['ngResource', 'loDoctor', 'loExamination', 'ngSanitize', 'loOfficeSettings', 'loFileManager', 'loUtils', 'angular-bind-html-compile']);
+
+
+patient.factory('PatientServ', ['$resource', 'DoctorServ', 'PatientDocumentServ',
+  function($resource, DoctorServ, PatientDocumentServ) {
+    "use strict";
+    var serv = $resource('api/patients/:patientId', null, {
+      query: {
+        method: 'GET'
+      },
+      get: {
+        method: 'GET',
+        params: {
+          patientId: 'patient'
+        }
+      },
+      save: {
+        method: 'PUT',
+        params: {
+          patientId: 'patientId'
+        }
+      },
+      add: {
+        method: 'POST'
+      },
+      delete: {
+        method: 'DELETE',
+        params: {
+          patientId: 'patientId'
+        }
+      },
+      delete_gdpr: {
+        method: 'DELETE',
+        url: 'api/patients/:patientId?gdpr=True',
+        params: {
+          patientId: 'patientId'
+        }
+      }
+    });
+
+    serv.prototype.doctor_detail = function(callback) {
+      if (this.doctor) {
+        return DoctorServ.get({
+          doctorId: this.doctor
+        }, callback);
+      }
+      return;
+    };
+
+    serv.prototype.medical_reports_doc = function(callback) {
+      return PatientDocumentServ.get({
+        patient: this.id
+      }, callback);
+    }
+    return serv;
+  }
+]);
+
+patient.factory('PatientExaminationsServ', ['$resource',
+  function($resource) {
+    "use strict";
+    return $resource('api/patients/:patient/examinations', null, {
+      get: {
+        method: 'GET',
+        params: {
+          patient: 'patient'
+        },
+        isArray: true,
+      },
+    });
+
+  }
+]);
+
+patient.factory('PatientDocumentServ', ['$resource',
+  function($resource) {
+    "use strict";
+    return $resource('api/patients/:patient/documents', null, {
+      get: {
+        method: 'GET',
+        params: {
+          patient: 'patient'
+        },
+        isArray: true,
+      }
+    });
+  }
+]);
+
+patient.filter('format_age', function() {
+  "use strict";
+  return function(input) {
+    if (input) {
+      var out = '';
+      var ans = '';
+      var mois = '';
+      var jour = '';
+      if (input.year) {
+        ans = input.year + " ans";
+      }
+      if (input.month) {
+        mois = input.month + " mois";
+      }
+      if (input.day) {
+        jour = input.day + " jours";
+      }
+      out = ans || '';
+      if (ans) {
+        out += ' ';
+      }
+      out += mois || '';
+      if (mois) {
+        out += ' ';
+      }
+      if (ans == '') {
+        out += ' ' + jour || '';
+      }
+      return out;
+    } else {
+      return '';
+    }
+  };
+});
+
+patient.controller('PatientCtrl', ['$scope', '$state', '$stateParams', '$filter', '$uibModal', '$http', '$sce', 'growl', 'PatientServ', 'DoctorServ', '$timeout',
+  'PatientExaminationsServ', 'ExaminationServ', 'OfficeSettingsServ', 'loEditFormManager', 'loFileManager', 'FileServ', 'OfficePaimentMeansServ',
+  function($scope, $state, $stateParams, $filter, $uibModal, $http, $sce, growl, PatientServ, DoctorServ, $timeout, PatientExaminationsServ, ExaminationServ, OfficeSettingsServ,
+    loEditFormManager, loFileManager, FileServ, OfficePaimentMeansServ) {
+    "use strict";
+
+    var updateMedicalDocumentReports = function(docs) {
+      var medicalReportsDoc = [];
+      angular.forEach(docs, function(value, key) {
+        if (value.attachment_type == 5) { // Medical reports
+          this.push(value.document);
+          value.document.expand = false;
+          value.document.edit = false;
+          if (value.document.title == 'null')
+            value.document.title = null;
+          if (value.document.notes == 'null')
+            value.document.notes = null;
+          var d = value.document.document_date;
+          if (d)
+            value.document.document_date = convertUTCDateToLocalDate(new Date(d));
+        }
+      }, medicalReportsDoc);
+      $scope.patient.medicalReportsDoc = medicalReportsDoc;
+    };
+
+    $scope.patient = PatientServ.get({
+      patientId: $stateParams.patientId
+    }, function(p) {
+      p.doctor_detail(function(detail) {
+        $scope.doctor = detail;
+      });
+      p.birth_date = convertUTCDateToLocalDate(new Date(p.birth_date));
+      p.medical_reports_doc(updateMedicalDocumentReports);
+    });
+
+    $scope.form = {};
+
+    // Display the formated age
+    $scope.get_age = function() {
+      var birthDate = $scope.patient.birth_date;
+      if (birthDate) {
+        var todate = new Date();
+        var fromDate = new Date(birthDate);
+        var y = [todate.getFullYear(), fromDate.getFullYear()];
+        var m = [todate.getMonth(), fromDate.getMonth()];
+        var d = [todate.getDate(), fromDate.getDate()];
+
+        var ydiff = y[0] - y[1];
+        var mdiff = m[0] - m[1];
+        var ddiff = d[0] - d[1];
+
+        if (mdiff < 0) {
+          ydiff = ydiff - 1;
+          mdiff = mdiff + 12;
+        }
+
+        if (mdiff == 0 && ddiff < 0) {
+          ydiff = ydiff - 1;
+          mdiff = mdiff + 12;
+        } else if (ddiff < 0) {
+          var n_day_by_month = [31, 28, 31, 30, 31, 30, 31, 31, 30, 31, 30, 31];
+          mdiff = mdiff - 1;
+          var d_month;
+          if ((m[0] == 1) && (y[0] % 4 == 0)) {
+            d_month = n_day_by_month[m[0]] + 1;
+          } else {
+            d_month = n_day_by_month[m[0]];
+          }
+          ddiff = ddiff + d_month;
+        }
+        return {
+          year: ydiff,
+          month: mdiff,
+          day: ddiff
+        };
+      }
+      return {};
+    };
+    $scope.age = $scope.get_age();
+
+    $scope.$watch('patient.birth_date', function(newValue, oldValue) {
+      $scope.age = $scope.get_age();
+    });
+
+    $scope.updateComponentPolyfill = function() {
+      // To be compliant with all browser.
+      var els = angular.element(".polyfill-updatable");
+      angular.forEach(els, function(el) {
+        var jqEl = $(el);
+        if (jqEl.is(':visible')) {
+          jqEl.updatePolyfill();
+        }
+      });
+    }
+
+    // Handle the doctor of the patient.
+    $scope.$watch('patient.doctor', function(newValue, oldValue) {
+      if (newValue) {
+        $scope.doctor = DoctorServ.get({
+          doctorId: newValue
+        });
+      }
+    });
+
+    // Handle the patient object to be saved.
+    $scope.savePatient = function() {
+      // Be sure that the birth_date has a correct format to be registered.
+      var model = angular.copy($scope.patient);
+      model.birth_date = $filter('date')($scope.patient.birth_date, 'yyyy-MM-dd');
+      return PatientServ.save({
+        patientId: $scope.patient.id
+      }, model, function(data) {
+        // Should reload the patient
+        $scope.patient = data;
+        $scope.patient.birth_date = convertUTCDateToLocalDate(new Date(data.birth_date));
+        $scope.patient.doctor_detail(function(detail) {
+          $scope.doctor = detail;
+        });
+        $scope.patient.medical_reports_doc(updateMedicalDocumentReports);
+      }, function(data) {
+        // Should display the error
+        if (data.data.detail) {
+          growl.addErrorMessage(data.data.detail);
+        } else {
+          growl.addErrorMessage(formatGrowlError(data.data), {
+            enableHtml: true
+          });
+        }
+        $scope.patient = PatientServ.get({
+          patientId: $stateParams.patientId
+        }, function(p) {
+          p.doctor_detail(function(detail) {
+            $scope.doctor = detail;
+          });
+          $scope.patient.birth_date = convertUTCDateToLocalDate(new Date(p.birth_date));
+          $scope.patient.medical_reports_doc(updateMedicalDocumentReports);
+        });
+      });
+    };
+
+    // Prepare the doctors function to be selected.
+    $scope.doctors = null;
+    $scope.loadDoctors = function() {
+      return DoctorServ.query(function(result) {
+        $scope.doctors = result;
+      });
+    };
+
+    // Prepare and define the modal function to add doctor.
+    $scope.formAddDoctor = function() {
+      var modalInstance = $uibModal.open({
+        templateUrl: 'web-view/partials/doctor-modal',
+        controller: DoctorAddFormCtrl
+      });
+      modalInstance.result.then(function(newDoctor) {
+        DoctorServ.add(newDoctor);
+      });
+    };
+
+    //Handle examinations
+
+    $scope.getOrderedExaminations = function(patientId) {
+      var examinationsList = PatientExaminationsServ.get({
+        patient: patientId
+      }, function(data) {
+        examinationsList = data;
+        angular.forEach(examinationsList, function(value, index, obj) {
+          value.order = examinationsList.length - index;
+        });
+      });
+      return examinationsList;
+
+    };
+
+    $scope.examinations = $scope.getOrderedExaminations($stateParams.patientId);
+    // The futur examination of the patient, if a new examination is started.
+    $scope.newExamination = {};
+    // To display examination in the patient file.
+    // $scope.archiveExamination = null;
+
+    $scope.examinationsTab = {
+      //Is the tab for new examination is displayed ?
+      newExaminationDisplayTab: false,
+    };
+
+    $scope.$watch('patient.id', function(newValue, oldValue) {
+      $scope.updateDeleteTrigger();
+      loEditFormManager.available = true;
+    });
+
+    $scope.updateDeleteTrigger = function() {
+      if ($scope.patient == null) {
+        $scope.triggerEditFormPatient.delete = false;
+        return;
+      }
+
+      if ($scope.patient.id != null) {
+        $scope.triggerEditFormPatient.delete = true;
+      } else {
+        $scope.triggerEditFormPatient.delete = false;
+      }
+    };
+
+    $scope.startExamination = function() {
+      $scope.currentExaminationManager();
+
+      $scope.newExamination = {
+        reason: '',
+        reason_description: '',
+        medical_examination: '',
+        orl: '',
+        visceral: '',
+        pulmo: '',
+        uro_gyneco: '',
+        periphery: '',
+        general_state: '',
+        tests: '',
+        diagnosis: '',
+        treatments: '',
+        conclusion: '',
+        status: 0,
+        type: 1,
+        date: new Date(),
+        patient: $scope.patient.id,
+        therapeut: '',
+      };
+    };
+
+    $scope.previousExamination = {
+      data: null,
+    };
+
+    // Handle the examination object to be saved.
+    $scope.saveExamination = function(examinationToSave) {
+      //$scope.examination.date = $filter('date')($scope.examination.date, 'yyyy-MM-dd');
+      if (!examinationToSave) {
+        examinationToSave = $scope.newExamination;
+      }
+      var localExamination;
+      if (!examinationToSave.id) {
+        localExamination = ExaminationServ.add(examinationToSave, function(value) {
+          Object.keys(value).forEach(function(key) {
+            $scope.newExamination[key] = value[key];
+          });
+          $scope.examinations = $scope.getOrderedExaminations($stateParams.patientId);
+        });
+      } else {
+        localExamination = ExaminationServ.save({
+          examinationId: examinationToSave.id
+        }, examinationToSave, function(value) {
+          $scope.examinations = $scope.getOrderedExaminations($stateParams.patientId);
+        });
+      }
+      $scope.updateDeleteTrigger();
+      return localExamination;
+    };
+
+    // Function which manage the current examination
+    $scope.currentExaminationManager = function() {
+      $scope.examinationsTab.newExaminationDisplay = true;
+      $scope.indexTab = 6;
+    };
+
+    // Handle the invoice function
+
+    $scope.invoiceExamination = function(examination, handleClose) {
+      var modalInstance = $uibModal.open({
+        templateUrl: 'web-view/partials/invoice-modal',
+        controller: InvoiceFormCtrl,
+        resolve: {
+          examination: function() {
+            return examination;
+          }
+        }
+      });
+
+      modalInstance.result.then(function(invoicing) {
+        handleClose(examination, invoicing);
+      });
+    };
+
+    $scope.reloadExaminations = function(examination) {
+      // Reload the examinations list
+      $scope.examinations = $scope.getOrderedExaminations($stateParams.patientId);
+      $scope.previousExamination.data = ExaminationServ.get({
+          examinationId: examination.id
+        },
+        function(data) {
+          $scope.previousExamination.data = data;
+        });
+    };
+
+    $scope.close = function(examination, invoicing) {
+
+      ExaminationServ.close({
+        examinationId: examination.id
+      }, invoicing, function() {
+        if ($scope.examinationsTab.newExaminationDisplay) {
+          // Hide the in progress examination
+          $scope.newExamination = {};
+          $scope.examinationsTab.newExaminationDisplay = false;
+          $scope.indexTab = 5;
+        }
+        $scope.reloadExaminations(examination);
+      }, function(reason) {
+        if (reason.data.detail) {
+          growl.addErrorMessage(reason.data.detail);
+        } else {
+          growl.addErrorMessage(formatGrowlError(reason.data), {
+            enableHtml: true
+          });
+        }
+      });
+    };
+
+    $scope.examinationDeleted = function(examination) {
+      if (examination.id) {
+        growl.addSuccessMessage(gettext("Examination deleted"));
+        $scope.examinations = $scope.examinations.filter(function(el) {
+          return el.id !== examination.id;
+        });
+
+      }
+      if ($scope.examinationsTab.newExaminationDisplay) {
+        // Hide the in progress examination
+        Object.keys($scope.newExamination).forEach(function(key) {
+          delete $scope.newExamination[key];
+        });
+        $scope.examinationsTab.newExaminationDisplay = false;
+        $scope.indexTab = 5;
+      }
+      if ($scope.examinationsTab.examinationsListActive) {
+        $scope.previousExamination.data = null;
+        $state.go('patient.examinations');
+      }
+      $scope.updateDeleteTrigger();
+    }
+
+    // Restore the state
+    if ($state.includes('patient.examinations')) {
+      $scope.indexTab = 5;
+    } else if ($state.includes('patient.examination')) {
+      $scope.indexTab = 5;
+
+      $scope.previousExamination.data = ExaminationServ.get({
+          examinationId: $state.params.examinationId
+        },
+        function(data) {
+          $scope.previousExamination.data = data;
+          loEditFormManager.available = true;
+        },
+        function(error) {
+          $scope.previousExamination.data = null;
+          $state.go('patient.examinations');
+        });
+    } else {
+      loEditFormManager.available = true;
+    }
+
+    // Load the values for the sex
+    $scope.sexes = [{
+        value: 'M',
+        text: gettext('Male')
+      },
+      {
+        value: 'F',
+        text: gettext('Female')
+      },
+    ];
+
+    // display the translated value for the sex
+    $scope.showSex = function() {
+      if ($scope.patient) {
+        var selected = $filter('filter')($scope.sexes, {
+          value: $scope.patient.sex
+        });
+        return ($scope.patient && $scope.patient.sex && selected.length) ? selected[0].text : gettext('not documented');
+      } else {
+        return gettext('not documented');
+      }
+    };
+
+    // Load the values for the sex
+    $scope.laterality = [{
+        value: 'L',
+        text: gettext('Left-handed')
+      },
+      {
+        value: 'R',
+        text: gettext('Right-handed')
+      },
+    ];
+
+    // display the translated value for the sex
+    $scope.showLaterality = function() {
+      if ($scope.patient) {
+        var selected = $filter('filter')($scope.laterality, {
+          value: $scope.patient.laterality
+        });
+        return ($scope.patient && $scope.patient.laterality && selected.length) ? selected[0].text : '';
+      } else {
+        return gettext('not documented');
+      }
+    };
+
+    $scope.triggerEditFormPatient = {
+      save: false,
+      edit: true,
+      cancel: null,
+      delete: true,
+    };
+
+    $scope.$watch('form.patientForm.$visible', function(newValue, oldValue) {
+      if (newValue === true) {
+        $scope.triggerEditFormPatient.edit = false;
+        $scope.triggerEditFormPatient.save = true;
+        loEditFormManager.available = true;
+        $scope.originalNameInput.$show();
+      } else if (newValue === false) {
+        $scope.triggerEditFormPatient.edit = true;
+        $scope.triggerEditFormPatient.save = false;
+      }
+    });
+
+    $scope.editPatient = function() {
+
+      $scope.form.patientForm.$show();
+    };
+
+    $scope.saveEditPatient = function() {
+      $scope.form.patientForm.$save();
+    };
+
+    $scope.delete = function() {
+      var deleteFunction = function(isGdpr) {
+        var delete_impl = PatientServ.delete;
+        if (isGdpr) {
+          delete_impl = PatientServ.delete_gdpr;
+        }
+        delete_impl({
+          patientId: $scope.patient.id
+        }, function(resultOk) {
+          $state.go('dashboard');
+        }, function(resultNok) {
+          console.log(resultNok);
+          growl.addErrorMessage("This operation is not available");
+        });
+      };
+
+      if ($scope.patient.id) {
+        var examinationsList = PatientExaminationsServ.get({
+          patient: $scope.patient.id
+        }, function(data) {
+          if (data.length != 0) {
+            var modalInstance = $uibModal.open({
+              templateUrl: 'web-view/partials/confirmation-modal',
+              controller: ConfirmationCtrl,
+              resolve: {
+                message: function() {
+                  return $sce.trustAsHtml("<p>" +
+                    gettext("For GDPR conformity, patient can ask to delete all information. This function delete all information without trace except invoices. You can find invoices into Accounting function. Are you agree with that ?") +
+                    "</p>" +
+                    "<div><input type=\"checkbox\" id=\"agreeGdpr\" name=\"agreeGdpr\" ng-model=\"isOk\"><label for=\"agreeGdpr\">" +
+                    gettext("I understand that it means") +
+                    "</label></div>");
+                },
+                defaultIsOk: function() {
+                  return false;
+                }
+              }
+            });
+            modalInstance.result.then(function() {
+              deleteFunction(true);
+            });
+          } else {
+            deleteFunction();
+          }
+        });
+      }
+    }
+
+    $scope.triggerEditFormHistory = {
+      save: false,
+      edit: true,
+      cancel: null,
+      delete: false,
+    };
+
+    $scope.$watch('form.historyForm.$visible', function(newValue, oldValue) {
+      if (oldValue === false && newValue === true) {
+        $scope.triggerEditFormHistory.edit = false;
+        $scope.triggerEditFormHistory.save = true;
+      } else if (oldValue === true && newValue === false) {
+        $scope.triggerEditFormHistory.edit = true;
+        $scope.triggerEditFormHistory.save = false;
+      }
+    });
+
+    $scope.editHistory = function() {
+
+      $scope.form.historyForm.$show();
+    };
+
+    $scope.saveHistory = function() {
+      $scope.form.historyForm.$save();
+    };
+
+    $scope.triggerEditFormMedical = {
+      save: false,
+      edit: true,
+      cancel: null,
+      delete: false,
+    };
+
+    $scope.$watch('form.medicalForm.$visible', function(newValue, oldValue) {
+      if (oldValue === false && newValue === true) {
+        $scope.triggerEditFormMedical.edit = false;
+        $scope.triggerEditFormMedical.save = true;
+      } else if (oldValue === true && newValue === false) {
+        $scope.triggerEditFormMedical.edit = true;
+        $scope.triggerEditFormMedical.save = false;
+      }
+    });
+
+    $scope.editMedical = function() {
+
+      $scope.form.medicalForm.$show();
+    };
+
+    $scope.saveMedical = function() {
+      $scope.form.medicalForm.$save();
+    };
+
+    $scope.fillInfoFiles = function(files) {
+      if (files && files.length) {
+        $scope.fileContext.files(files);
+        $scope.fileContext.patient($scope.patient);
+      }
+    };
+
+    $scope.fileContext = loFileManager.createFileContext();
+
+    $scope.fileContext.setDocumentAddedCb(function() {
+      console.log("Call callback");
+      $scope.patient.medical_reports_doc(updateMedicalDocumentReports);
+    });
+
+    $scope.expand = function(document_view, flag) {
+      document_view.expand = flag;
+    };
+
+    $scope.edit_doc = function(document_view, flag) {
+      document_view.edit = flag;
+      document_view.expand = false;
+      if (!flag)
+        $scope.patient.medical_reports_doc(updateMedicalDocumentReports);
+    };
+
+    $scope.save_doc = function(document_view) {
+      document_view.edit = false;
+      var date_tostr = $filter('date')(document_view.document_date, 'yyyy-MM-dd');
+      var document_tosave = {
+        'id': document_view.id,
+        'title': document_view.title,
+        'notes': document_view.notes,
+        'document_date': date_tostr,
+      };
+      FileServ.save({
+        patientDocId: document_view.id
+      }, document_tosave, function(value) {
+        growl.addSuccessMessage(gettext("Update success"));
+      });
+    };
+
+    $scope.delete_doc = function(document_view) {
+      var modalInstance = $uibModal.open({
+        templateUrl: 'web-view/partials/confirmation-modal',
+        controller: ConfirmationCtrl,
+        resolve: {
+          message: function() {
+            return "<p>" + gettext("Are you sure to delete this document ?") + "</p>";
+          },
+          defaultIsOk: function() {
+            return true;
+          }
+        }
+      });
+      modalInstance.result.then(function() {
+        FileServ.delete({
+          patientDocId: document_view.id
+        }, function(value) {
+          $scope.patient.medicalReportsDoc = $scope.patient.medicalReportsDoc.filter(function(el) {
+            return el.id !== document_view.id;
+          });
+        });
+      });
+    };
+  }
+]);
+
+
+var DoctorAddFormCtrl = function($scope, $uibModalInstance) {
+  "use strict";
+  $scope.doctor = {
+    family_name: null,
+    first_name: null,
+    phone: null,
+    city: null
+
+  };
+  $scope.ok = function() {
+    $uibModalInstance.close($scope.doctor);
+  };
+
+  $scope.cancel = function() {
+    $uibModalInstance.dismiss('cancel');
+  };
+};
+
+var ConfirmationCtrl = function($scope, $uibModalInstance, message, defaultIsOk) {
+  $scope.message = message;
+  $scope.ok = function() {
+    $uibModalInstance.close();
+  };
+
+  $scope.isOk = defaultIsOk;
+
+  $scope.cancel = function() {
+    $uibModalInstance.dismiss('cancel');
+  };
+}
+
+var InvoiceFormCtrl = function($scope, $uibModalInstance, OfficeSettingsServ, OfficePaimentMeansServ, examination) {
+  "use strict";
+  $scope.invoicing = {
+    status: null,
+    reason: null,
+    amount: null,
+    paiment_mode: null,
+    check: {
+      bank: null,
+      payer: null,
+      number: null,
+    },
+  };
+  $scope.examinationToInvoice = examination;
+
+  if ($scope.examinationToInvoice != null && $scope.examinationToInvoice.last_invoice != null) {
+    $scope.invoicing.status = 'invoiced';
+    $scope.invoicing.amount = $scope.examinationToInvoice.last_invoice.amount;
+  } else {
+    OfficeSettingsServ.get(function(settings) {
+      $scope.officesettings = settings[0];
+      $scope.invoicing.amount = $scope.officesettings.amount;
+    });
+  }
+
+  OfficePaimentMeansServ.query(function(paimentmeans) {
+    var enabledPm = [];
+    angular.forEach(paimentmeans, function(value, key) {
+      if (value.enable) {
+        enabledPm.push(value);
+      }
+    }, enabledPm);
+    $scope.paimentmeans = enabledPm;
+  });
+
+  $scope.ok = function() {
+    $uibModalInstance.close($scope.invoicing);
+  };
+
+  $scope.cancel = function() {
+    $uibModalInstance.dismiss('cancel');
+  };
+
+  $scope.validateStatus = function(value) {
+    return value != null;
+  }
+
+  $scope.validateReason = function(value) {
+    if ($scope.invoicing.status == 'notinvoiced') {
+      return value != null && value.length != 0;
+    }
+    return true;
+  };
+
+  $scope.validateAmount = function(value) {
+    if ($scope.invoicing.status == 'invoiced') {
+      return value != null && value > 0;
+    }
+    return true;
+  };
+
+  $scope.validatePaimentMode = function(value) {
+    return value != null;
+  }
+
+  $scope.validateBank = function(value) {
+    /*if($scope.invoicing.status == 'invoiced' && $scope.invoicing.paiment_mode == 'check')
+    {
+        return value != null && value.length != 0;
+    }*/
+    return true;
+  };
+
+  $scope.validatePayer = function(value) {
+    /*if($scope.invoicing.status == 'invoiced' && $scope.invoicing.paiment_mode == 'check')
+    {
+        return value != null && value.length != 0;
+    }*/
+    return true;
+  };
+
+  $scope.validateNumber = function(value) {
+    /*if($scope.invoicing.status == 'invoiced' && $scope.invoicing.paiment_mode == 'check')
+    {
+        return value != null && value.length != 0;
+    }*/
+    return true;
+  };
+};
+
+
+patient.controller('AddPatientCtrl', ['$scope', '$location', 'growl', '$sce', 'PatientServ', 'DoctorServ', '$filter',
+  function($scope, $location, growl, $sce, PatientServ, DoctorServ, $filter) {
+    "use strict";
+
+    $scope.initPatient = function(patient) {
+      var model = angular.copy(patient);
+      model.birth_date = $filter('date')(patient.birth_date, 'yyyy-MM-dd');
+
+      PatientServ.add(model, function(data) {
+          $location.path('/patient/' + data.id);
+        },
+        function(data) {
+          // Should display the error
+          if (data.data.birth_date && data.data.birth_date.birth_date) {
+            growl.addErrorMessage(data.data.birth_date.birth_date);
+          } else if (data.data.non_field_errors) {
+            growl.addErrorMessage(data.data.non_field_errors);
+          } else {
+            growl.addErrorMessage(formatGrowlError(data.data), {
+              enableHtml: true
+            });
+          }
+        });
+    };
+  }
+]);
+
+
+patient.controller('DisplayArchiveExaminationCtrl', ['$scope',
+  function($scope) {
+    "use strict";
+    $scope.previousExamination = {
+      data: null,
+    };
+  }
+]);