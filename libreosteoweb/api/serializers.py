# This file is part of LibreOsteo.
#
# LibreOsteo is free software: you can redistribute it and/or modify
# it under the terms of the GNU General Public License as published by
# the Free Software Foundation, either version 3 of the License, or
# (at your option) any later version.
#
# LibreOsteo is distributed in the hope that it will be useful,
# but WITHOUT ANY WARRANTY; without even the implied warranty of
# MERCHANTABILITY or FITNESS FOR A PARTICULAR PURPOSE.  See the
# GNU General Public License for more details.
#
# You should have received a copy of the GNU General Public License
# along with LibreOsteo.  If not, see <http://www.gnu.org/licenses/>.
from rest_framework import serializers, validators
from libreosteoweb.models import *
from django.contrib.auth.models import User
from django.utils.translation import ugettext_lazy as _
from datetime import date
from django.utils import timezone
from .validators import UniqueTogetherIgnoreCaseValidator
from .filter import get_name_filters, get_firstname_filters
from django.core.exceptions import ObjectDoesNotExist
from .file_integrator import Extractor
import logging
from django.conf import settings
from .utils import NetworkHelper
from django.db.models import Max
from .utils import convert_to_long
from django.utils.dateparse import parse_datetime
from libreosteoweb.api.utils import _unicode
from libreosteoweb.api.demonstration import get_demonstration_file
<<<<<<< HEAD
import re
=======
>>>>>>> d05d220e

logger = logging.getLogger(__name__)


class WithPkMixin(object):
    def get_pk_field(self, model_field):
        return self.get_field(model_field)


def check_birth_date(value):
    if value > date.today():
        raise serializers.ValidationError(
            {'birth_date': _('Birth date is invalid')})


class PatientSerializer(serializers.ModelSerializer):
    current_user_operation = None
    birth_date = serializers.DateField(label=_('Birth date'),
                                       validators=[check_birth_date])

    def validate_family_name(self, value):
        return get_name_filters().filter(value)

    def validate_first_name(self, value):
        return get_firstname_filters().filter(value)

    def validate_original_name(self, value):
        return get_name_filters().filter(value)

    class Meta:
        model = Patient
        fields = '__all__'
        validators = [
            UniqueTogetherIgnoreCaseValidator(
                queryset=Patient.objects.all(),
                fields=('family_name', 'first_name', 'birth_date'),
                message=_('This patient already exists'),
            )
        ]


class PatientExportSerializer(serializers.ModelSerializer):
    birth_date = serializers.DateField(label=_('Birth date'), )

    class Meta:
        model = Patient
        fields = ('family_name', 'first_name', 'original_name', 'birth_date')


class UserInfoSerializer(serializers.ModelSerializer):
    def validate_last_name(self, value):
        return get_name_filters().filter(value)

    def validate_first_name(self, value):
        return get_name_filters().filter(value)

    class Meta:
        model = User
        fields = ('username', 'email', 'first_name', 'last_name')


class RegularDoctorSerializer(serializers.ModelSerializer):
    def validate_family_name(self, value):
        return get_name_filters().filter(value)

    def validate_first_name(self, value):
        return get_name_filters().filter(value)

    class Meta:
        model = RegularDoctor
        fields = '__all__'


class OfficeDetailSerializer(serializers.ModelSerializer):
    class Meta:
        model = OfficeSettings
        fields = ['office_name']


class ExaminationExtractSerializer(WithPkMixin, serializers.ModelSerializer):
    therapeut = UserInfoSerializer()
    comments = serializers.SerializerMethodField('get_nb_comments')
    office_detail = OfficeDetailSerializer(source='office')

    class Meta:
        model = Examination
        fields = ('id', 'reason', 'date', 'status', 'therapeut', 'type',
                  'comments', 'office', 'office_detail')
        depth = 1

    def get_nb_comments(self, obj):
        return ExaminationComment.objects.filter(
            examination__exact=obj.id).count()


class PaimentModeSerializer(serializers.Serializer):
    paiment_mode_text = serializers.SerializerMethodField()

    def get_paiment_mode_text(self, obj):
        if hasattr(obj, 'paiment_mode'):
            paiment_code = obj.paiment_mode
        else:
            paiment_code = obj.get('paiment_mode')
        paiment_mean = PaimentMean.objects.filter(code=paiment_code).first()
        if paiment_mean is not None:
            return paiment_mean.text
        return 'n/a'


class PaimentSerializer(PaimentModeSerializer):
    amount = serializers.FloatField(required=True)
    currency = serializers.CharField(required=True)
    date = serializers.DateField(required=True)
    paiment_mode = serializers.CharField(required=True)


class InvoiceSerializer(WithPkMixin, serializers.ModelSerializer,
                        PaimentModeSerializer):
    paiments_list = PaimentSerializer(many=True,
                                      read_only=True,
                                      allow_null=True,
                                      required=False)

    class Meta:
        model = Invoice
        fields = '__all__'
        depth = 1


class ExaminationSerializer(serializers.ModelSerializer):
    invoice_number = serializers.CharField(source="get_invoice_number",
                                           required=False,
                                           allow_null=True,
                                           read_only=True)
    invoices_list = InvoiceSerializer(many=True,
                                      read_only=True,
                                      allow_null=True,
                                      required=False)
    last_invoice = InvoiceSerializer(read_only=True,
                                     allow_null=True,
                                     required=False)
    therapeut_detail = UserInfoSerializer(source="therapeut",
                                          required=False,
                                          allow_null=True,
                                          read_only=True)
    patient_detail = PatientExportSerializer(source="patient",
                                             required=False,
                                             allow_null=True,
                                             read_only=True)

    office_detail = OfficeDetailSerializer(source="office",
                                           required=False,
                                           allow_null=True,
                                           read_only=True)

    class Meta:
        model = Examination
        fields = '__all__'

    def validate_date(self, value):
        if value >= timezone.now():
            raise serializers.ValidationError(
                _('The examination date is not valid'))
        return value


class CheckSerializer(serializers.Serializer):
    bank = serializers.CharField(required=False, allow_null=True)
    payer = serializers.CharField(required=False, allow_null=True)
    number = serializers.CharField(required=False, allow_null=True)


class ExaminationInvoicingSerializer(serializers.Serializer):
    status = serializers.CharField(required=True)
    reason = serializers.CharField(required=False, allow_null=True)
    paiment_mode = serializers.CharField(required=False, allow_null=True)
    amount = serializers.FloatField(required=False, allow_null=True)
    check = CheckSerializer()

    def validate(self, attrs):
        """
        Check that the invoicing is consistent
        """
        try:
            if attrs['status'] == 'notinvoiced':
                if attrs['reason'] is None or len(
                        attrs['reason'].strip()) == 0:
                    raise serializers.ValidationError(
                        _("Reason is mandatory when the examination is not invoiced"
                          ))
            if attrs['status'] == 'invoiced':
                if attrs['amount'] is None or attrs['amount'] <= 0:
                    raise serializers.ValidationError(_("Amount is invalid"))
                if attrs['paiment_mode'] is None or len(
                        attrs['paiment_mode'].strip()
                ) == 0 or attrs['paiment_mode'] not in [
                        p.code for p in PaimentMean.objects.filter(enable=True)
                ] + ['notpaid']:
                    raise serializers.ValidationError(
                        _("Paiment mode is mandatory when the examination is invoiced"
                          ))
                if attrs['paiment_mode'] == 'check':
                    if attrs['check'] is None:
                        raise serializers.ValidationError(
                            _("Check information is missing"))
                #if attrs['check']['bank'] is None or len(attrs['check']['bank'].strip()) == 0:
                #    raise serializers.ValidationError(_("Bank information is missing about the check paiment"))
                #if attrs['check']['payer'] is None or len(attrs['check']['payer'].strip()) == 0:
                #    raise serializers.ValidationError(_("Payer information is missing about the check paiment"))
                #if attrs['check']['number'] is None or len(attrs['check']['number'].strip()) == 0:
                #    raise serializers.ValidationError(_("Number information is missing about the check paiment"))
            return attrs
        except KeyError:
            raise serializers.ValidationError(_('Missing data to continue'))


class InvoiceCancelingWithCorrectiveInvoiceSerializer(serializers.Serializer):
    examination = ExaminationSerializer()
    corrective_invoice = ExaminationInvoicingSerializer()


class ExaminationCommentSerializer(WithPkMixin, serializers.ModelSerializer):
    user_info = UserInfoSerializer(source="user",
                                   required=False,
                                   read_only=True)

    class Meta:
        model = ExaminationComment
        fields = '__all__'


class OfficeEventSerializer(WithPkMixin, serializers.ModelSerializer):
    class Meta:
        model = OfficeEvent
        fields = '__all__'

    patient_name = serializers.SerializerMethodField()
    translated_comment = serializers.SerializerMethodField()
    therapeut_name = UserInfoSerializer(source='user')

    def get_patient_name(self, obj):
        if (obj.clazz == "Patient"):
            patient = Patient.objects.get(id=obj.reference)
            return "%s %s" % (patient.family_name, patient.first_name)
        if (obj.clazz == "Examination"):
            try:
                examination = Examination.objects.get(id=obj.reference)
                patient = examination.patient
                return "%s %s" % (patient.family_name, patient.first_name)
            except ObjectDoesNotExist:
                pass
        return ""

    def get_translated_comment(self, obj):
        return _(obj.comment)


class TherapeutSettingsSerializer(WithPkMixin, serializers.ModelSerializer):
    class Meta:
        model = TherapeutSettings
        fields = '__all__'


class OfficeSettingsSerializer(WithPkMixin, serializers.ModelSerializer):
    class Meta:
        model = OfficeSettings
        fields = '__all__'

    network_list = serializers.SerializerMethodField()
    invoice_min_sequence = serializers.SerializerMethodField()
    selected = serializers.SerializerMethodField()

    def validate(self, data):
        try:
            input_invoice_start_seq = data['invoice_start_sequence']
        except KeyError:
            input_invoice_start_seq = None
        try:
            input_invoice_prefix_seq = data['invoice_prefix_sequence']
        except KeyError:
            input_invoice_prefix_seq = None
        if input_invoice_start_seq is None or len(
                input_invoice_start_seq) <= 0:
            last_invoice_number = Invoice.objects.filter(
                officesettings_id=self.instance.id).aggregate(
                    Max('number'))['number__max']
            if last_invoice_number is not None:
                data['invoice_start_sequence'] = _unicode(last_invoice_number)
            else:
                data['invoice_start_sequence'] = _unicode(10000)
        if input_invoice_prefix_seq is not None:
            if len(input_invoice_prefix_seq) > 3:
                raise serializers.ValidationError(
                    _('Prefix for invoicing sequence should have 3 char length maximum'
                      ))
            if not re.match('^[A-Za-z]{1,3}$', input_invoice_prefix_seq):
                raise serializers.ValidationError(
                    _('Prefix could only contains alpha characters'))
        return data

    def get_network_list(self, obj):
        addresses = []
        if settings.DISPLAY_SERVICE_NET_HELPER is False:
            return addresses
        net_helper = NetworkHelper()
        port = self.context.get('request').META['SERVER_PORT']
        addresses = net_helper.get_bound_addresses(
            net_helper.get_all_addresses(), port)
        addresses = [
            'http://%s:%s' % (a, port) for a in addresses if a != '127.0.0.1'
        ]
        return addresses

    def get_invoice_min_sequence(self, obj):
        result_query = Invoice.objects.filter(
            officesettings_id=obj.id).aggregate(Max('number'))['number__max']
        if result_query is not None and len(result_query) > 0:
            return convert_to_long(result_query, strip_string_prefix=True) + 1
        return 1

    def get_selected(self, obj):
        if hasattr(self.context['request'], 'officesettings'):
            return self.context['request'].officesettings.id == obj.id
        return False


class UserOfficeSerializer(WithPkMixin, serializers.ModelSerializer):
    def validate_family_name(self, value):
        return get_name_filters().filter(value)

    def validate_first_name(self, value):
        return get_name_filters().filter(value)

    class Meta:
        model = User
        fields = ('id', 'username', 'first_name', 'last_name', 'is_staff',
                  'is_active')


class PasswordSerializer(serializers.Serializer):
    password = serializers.CharField(required=False)


class FileImportSerializer(WithPkMixin, serializers.ModelSerializer):
    _status = None

    class Meta:
        model = FileImport
        fields = '__all__'

    analyze = serializers.SerializerMethodField()
    extract = serializers.SerializerMethodField()

    def get_analyze(self, obj):
        if obj.analyze is not None:
            return obj.analyze

    def get_extract(self, obj):
        return Extractor().extract(obj)


class DocumentSerializer(WithPkMixin, serializers.ModelSerializer):
    class Meta:
        model = Document
        fields = '__all__'


class DocumentUpdateSerializer(WithPkMixin, serializers.ModelSerializer):
    class Meta:
        fields = ['title', 'notes', 'document_date']
        model = Document


class PatientDocumentSerializer(WithPkMixin, serializers.ModelSerializer):
    document = DocumentSerializer()
    patient = serializers.PrimaryKeyRelatedField(
        many=False, queryset=Patient.objects.all())

    class Meta:
        model = PatientDocument
        fields = '__all__'
        depth = 2

    def create(self, validated_data):
        document_data = validated_data.pop('document')
        document_data['user'] = validated_data.pop('user')
        patient = validated_data.pop("patient")
        document = Document.objects.create(internal_date=timezone.now(),
                                           **document_data)
        document.clean()
        document.save()
        patient_doc = PatientDocument.objects.create(patient=patient,
                                                     document=document,
                                                     **validated_data)
        return patient_doc


class PatientDocumentDemonstrationSerializer(PatientDocumentSerializer):
    def create(self, validated_data):
        document_data = validated_data.pop('document')
        document_data['user'] = validated_data.pop('user')
        document_data['document_file'] = get_demonstration_file()
        patient = validated_data.pop("patient")
        document = Document.objects.create(internal_date=timezone.now(),
                                           **document_data)
        document.clean()
        document.save()
        patient_doc = PatientDocument.objects.create(patient=patient,
                                                     document=document,
                                                     **validated_data)
        return patient_doc


class PatientDocumentDemonstrationSerializer(PatientDocumentSerializer):
    def create(self, validated_data):
        document_data = validated_data.pop('document')
        document_data['user'] = validated_data.pop('user')
        document_data['document_file'] = get_demonstration_file()
        patient = validated_data.pop("patient")
        document = Document.objects.create(internal_date=datetime.today(),
                                           **document_data)
        document.clean()
        document.save()
        patient_doc = PatientDocument.objects.create(patient=patient,
                                                     document=document,
                                                     **validated_data)
        return patient_doc


class PaimentMeanSerializer(WithPkMixin, serializers.ModelSerializer):
    class Meta:
        model = PaimentMean
        fields = '__all__'
<|MERGE_RESOLUTION|>--- conflicted
+++ resolved
@@ -1,469 +1,466 @@
-# This file is part of LibreOsteo.
-#
-# LibreOsteo is free software: you can redistribute it and/or modify
-# it under the terms of the GNU General Public License as published by
-# the Free Software Foundation, either version 3 of the License, or
-# (at your option) any later version.
-#
-# LibreOsteo is distributed in the hope that it will be useful,
-# but WITHOUT ANY WARRANTY; without even the implied warranty of
-# MERCHANTABILITY or FITNESS FOR A PARTICULAR PURPOSE.  See the
-# GNU General Public License for more details.
-#
-# You should have received a copy of the GNU General Public License
-# along with LibreOsteo.  If not, see <http://www.gnu.org/licenses/>.
-from rest_framework import serializers, validators
-from libreosteoweb.models import *
-from django.contrib.auth.models import User
-from django.utils.translation import ugettext_lazy as _
-from datetime import date
-from django.utils import timezone
-from .validators import UniqueTogetherIgnoreCaseValidator
-from .filter import get_name_filters, get_firstname_filters
-from django.core.exceptions import ObjectDoesNotExist
-from .file_integrator import Extractor
-import logging
-from django.conf import settings
-from .utils import NetworkHelper
-from django.db.models import Max
-from .utils import convert_to_long
-from django.utils.dateparse import parse_datetime
-from libreosteoweb.api.utils import _unicode
-from libreosteoweb.api.demonstration import get_demonstration_file
-<<<<<<< HEAD
-import re
-=======
->>>>>>> d05d220e
-
-logger = logging.getLogger(__name__)
-
-
-class WithPkMixin(object):
-    def get_pk_field(self, model_field):
-        return self.get_field(model_field)
-
-
-def check_birth_date(value):
-    if value > date.today():
-        raise serializers.ValidationError(
-            {'birth_date': _('Birth date is invalid')})
-
-
-class PatientSerializer(serializers.ModelSerializer):
-    current_user_operation = None
-    birth_date = serializers.DateField(label=_('Birth date'),
-                                       validators=[check_birth_date])
-
-    def validate_family_name(self, value):
-        return get_name_filters().filter(value)
-
-    def validate_first_name(self, value):
-        return get_firstname_filters().filter(value)
-
-    def validate_original_name(self, value):
-        return get_name_filters().filter(value)
-
-    class Meta:
-        model = Patient
-        fields = '__all__'
-        validators = [
-            UniqueTogetherIgnoreCaseValidator(
-                queryset=Patient.objects.all(),
-                fields=('family_name', 'first_name', 'birth_date'),
-                message=_('This patient already exists'),
-            )
-        ]
-
-
-class PatientExportSerializer(serializers.ModelSerializer):
-    birth_date = serializers.DateField(label=_('Birth date'), )
-
-    class Meta:
-        model = Patient
-        fields = ('family_name', 'first_name', 'original_name', 'birth_date')
-
-
-class UserInfoSerializer(serializers.ModelSerializer):
-    def validate_last_name(self, value):
-        return get_name_filters().filter(value)
-
-    def validate_first_name(self, value):
-        return get_name_filters().filter(value)
-
-    class Meta:
-        model = User
-        fields = ('username', 'email', 'first_name', 'last_name')
-
-
-class RegularDoctorSerializer(serializers.ModelSerializer):
-    def validate_family_name(self, value):
-        return get_name_filters().filter(value)
-
-    def validate_first_name(self, value):
-        return get_name_filters().filter(value)
-
-    class Meta:
-        model = RegularDoctor
-        fields = '__all__'
-
-
-class OfficeDetailSerializer(serializers.ModelSerializer):
-    class Meta:
-        model = OfficeSettings
-        fields = ['office_name']
-
-
-class ExaminationExtractSerializer(WithPkMixin, serializers.ModelSerializer):
-    therapeut = UserInfoSerializer()
-    comments = serializers.SerializerMethodField('get_nb_comments')
-    office_detail = OfficeDetailSerializer(source='office')
-
-    class Meta:
-        model = Examination
-        fields = ('id', 'reason', 'date', 'status', 'therapeut', 'type',
-                  'comments', 'office', 'office_detail')
-        depth = 1
-
-    def get_nb_comments(self, obj):
-        return ExaminationComment.objects.filter(
-            examination__exact=obj.id).count()
-
-
-class PaimentModeSerializer(serializers.Serializer):
-    paiment_mode_text = serializers.SerializerMethodField()
-
-    def get_paiment_mode_text(self, obj):
-        if hasattr(obj, 'paiment_mode'):
-            paiment_code = obj.paiment_mode
-        else:
-            paiment_code = obj.get('paiment_mode')
-        paiment_mean = PaimentMean.objects.filter(code=paiment_code).first()
-        if paiment_mean is not None:
-            return paiment_mean.text
-        return 'n/a'
-
-
-class PaimentSerializer(PaimentModeSerializer):
-    amount = serializers.FloatField(required=True)
-    currency = serializers.CharField(required=True)
-    date = serializers.DateField(required=True)
-    paiment_mode = serializers.CharField(required=True)
-
-
-class InvoiceSerializer(WithPkMixin, serializers.ModelSerializer,
-                        PaimentModeSerializer):
-    paiments_list = PaimentSerializer(many=True,
-                                      read_only=True,
-                                      allow_null=True,
-                                      required=False)
-
-    class Meta:
-        model = Invoice
-        fields = '__all__'
-        depth = 1
-
-
-class ExaminationSerializer(serializers.ModelSerializer):
-    invoice_number = serializers.CharField(source="get_invoice_number",
-                                           required=False,
-                                           allow_null=True,
-                                           read_only=True)
-    invoices_list = InvoiceSerializer(many=True,
-                                      read_only=True,
-                                      allow_null=True,
-                                      required=False)
-    last_invoice = InvoiceSerializer(read_only=True,
-                                     allow_null=True,
-                                     required=False)
-    therapeut_detail = UserInfoSerializer(source="therapeut",
-                                          required=False,
-                                          allow_null=True,
-                                          read_only=True)
-    patient_detail = PatientExportSerializer(source="patient",
-                                             required=False,
-                                             allow_null=True,
-                                             read_only=True)
-
-    office_detail = OfficeDetailSerializer(source="office",
-                                           required=False,
-                                           allow_null=True,
-                                           read_only=True)
-
-    class Meta:
-        model = Examination
-        fields = '__all__'
-
-    def validate_date(self, value):
-        if value >= timezone.now():
-            raise serializers.ValidationError(
-                _('The examination date is not valid'))
-        return value
-
-
-class CheckSerializer(serializers.Serializer):
-    bank = serializers.CharField(required=False, allow_null=True)
-    payer = serializers.CharField(required=False, allow_null=True)
-    number = serializers.CharField(required=False, allow_null=True)
-
-
-class ExaminationInvoicingSerializer(serializers.Serializer):
-    status = serializers.CharField(required=True)
-    reason = serializers.CharField(required=False, allow_null=True)
-    paiment_mode = serializers.CharField(required=False, allow_null=True)
-    amount = serializers.FloatField(required=False, allow_null=True)
-    check = CheckSerializer()
-
-    def validate(self, attrs):
-        """
-        Check that the invoicing is consistent
-        """
-        try:
-            if attrs['status'] == 'notinvoiced':
-                if attrs['reason'] is None or len(
-                        attrs['reason'].strip()) == 0:
-                    raise serializers.ValidationError(
-                        _("Reason is mandatory when the examination is not invoiced"
-                          ))
-            if attrs['status'] == 'invoiced':
-                if attrs['amount'] is None or attrs['amount'] <= 0:
-                    raise serializers.ValidationError(_("Amount is invalid"))
-                if attrs['paiment_mode'] is None or len(
-                        attrs['paiment_mode'].strip()
-                ) == 0 or attrs['paiment_mode'] not in [
-                        p.code for p in PaimentMean.objects.filter(enable=True)
-                ] + ['notpaid']:
-                    raise serializers.ValidationError(
-                        _("Paiment mode is mandatory when the examination is invoiced"
-                          ))
-                if attrs['paiment_mode'] == 'check':
-                    if attrs['check'] is None:
-                        raise serializers.ValidationError(
-                            _("Check information is missing"))
-                #if attrs['check']['bank'] is None or len(attrs['check']['bank'].strip()) == 0:
-                #    raise serializers.ValidationError(_("Bank information is missing about the check paiment"))
-                #if attrs['check']['payer'] is None or len(attrs['check']['payer'].strip()) == 0:
-                #    raise serializers.ValidationError(_("Payer information is missing about the check paiment"))
-                #if attrs['check']['number'] is None or len(attrs['check']['number'].strip()) == 0:
-                #    raise serializers.ValidationError(_("Number information is missing about the check paiment"))
-            return attrs
-        except KeyError:
-            raise serializers.ValidationError(_('Missing data to continue'))
-
-
-class InvoiceCancelingWithCorrectiveInvoiceSerializer(serializers.Serializer):
-    examination = ExaminationSerializer()
-    corrective_invoice = ExaminationInvoicingSerializer()
-
-
-class ExaminationCommentSerializer(WithPkMixin, serializers.ModelSerializer):
-    user_info = UserInfoSerializer(source="user",
-                                   required=False,
-                                   read_only=True)
-
-    class Meta:
-        model = ExaminationComment
-        fields = '__all__'
-
-
-class OfficeEventSerializer(WithPkMixin, serializers.ModelSerializer):
-    class Meta:
-        model = OfficeEvent
-        fields = '__all__'
-
-    patient_name = serializers.SerializerMethodField()
-    translated_comment = serializers.SerializerMethodField()
-    therapeut_name = UserInfoSerializer(source='user')
-
-    def get_patient_name(self, obj):
-        if (obj.clazz == "Patient"):
-            patient = Patient.objects.get(id=obj.reference)
-            return "%s %s" % (patient.family_name, patient.first_name)
-        if (obj.clazz == "Examination"):
-            try:
-                examination = Examination.objects.get(id=obj.reference)
-                patient = examination.patient
-                return "%s %s" % (patient.family_name, patient.first_name)
-            except ObjectDoesNotExist:
-                pass
-        return ""
-
-    def get_translated_comment(self, obj):
-        return _(obj.comment)
-
-
-class TherapeutSettingsSerializer(WithPkMixin, serializers.ModelSerializer):
-    class Meta:
-        model = TherapeutSettings
-        fields = '__all__'
-
-
-class OfficeSettingsSerializer(WithPkMixin, serializers.ModelSerializer):
-    class Meta:
-        model = OfficeSettings
-        fields = '__all__'
-
-    network_list = serializers.SerializerMethodField()
-    invoice_min_sequence = serializers.SerializerMethodField()
-    selected = serializers.SerializerMethodField()
-
-    def validate(self, data):
-        try:
-            input_invoice_start_seq = data['invoice_start_sequence']
-        except KeyError:
-            input_invoice_start_seq = None
-        try:
-            input_invoice_prefix_seq = data['invoice_prefix_sequence']
-        except KeyError:
-            input_invoice_prefix_seq = None
-        if input_invoice_start_seq is None or len(
-                input_invoice_start_seq) <= 0:
-            last_invoice_number = Invoice.objects.filter(
-                officesettings_id=self.instance.id).aggregate(
-                    Max('number'))['number__max']
-            if last_invoice_number is not None:
-                data['invoice_start_sequence'] = _unicode(last_invoice_number)
-            else:
-                data['invoice_start_sequence'] = _unicode(10000)
-        if input_invoice_prefix_seq is not None:
-            if len(input_invoice_prefix_seq) > 3:
-                raise serializers.ValidationError(
-                    _('Prefix for invoicing sequence should have 3 char length maximum'
-                      ))
-            if not re.match('^[A-Za-z]{1,3}$', input_invoice_prefix_seq):
-                raise serializers.ValidationError(
-                    _('Prefix could only contains alpha characters'))
-        return data
-
-    def get_network_list(self, obj):
-        addresses = []
-        if settings.DISPLAY_SERVICE_NET_HELPER is False:
-            return addresses
-        net_helper = NetworkHelper()
-        port = self.context.get('request').META['SERVER_PORT']
-        addresses = net_helper.get_bound_addresses(
-            net_helper.get_all_addresses(), port)
-        addresses = [
-            'http://%s:%s' % (a, port) for a in addresses if a != '127.0.0.1'
-        ]
-        return addresses
-
-    def get_invoice_min_sequence(self, obj):
-        result_query = Invoice.objects.filter(
-            officesettings_id=obj.id).aggregate(Max('number'))['number__max']
-        if result_query is not None and len(result_query) > 0:
-            return convert_to_long(result_query, strip_string_prefix=True) + 1
-        return 1
-
-    def get_selected(self, obj):
-        if hasattr(self.context['request'], 'officesettings'):
-            return self.context['request'].officesettings.id == obj.id
-        return False
-
-
-class UserOfficeSerializer(WithPkMixin, serializers.ModelSerializer):
-    def validate_family_name(self, value):
-        return get_name_filters().filter(value)
-
-    def validate_first_name(self, value):
-        return get_name_filters().filter(value)
-
-    class Meta:
-        model = User
-        fields = ('id', 'username', 'first_name', 'last_name', 'is_staff',
-                  'is_active')
-
-
-class PasswordSerializer(serializers.Serializer):
-    password = serializers.CharField(required=False)
-
-
-class FileImportSerializer(WithPkMixin, serializers.ModelSerializer):
-    _status = None
-
-    class Meta:
-        model = FileImport
-        fields = '__all__'
-
-    analyze = serializers.SerializerMethodField()
-    extract = serializers.SerializerMethodField()
-
-    def get_analyze(self, obj):
-        if obj.analyze is not None:
-            return obj.analyze
-
-    def get_extract(self, obj):
-        return Extractor().extract(obj)
-
-
-class DocumentSerializer(WithPkMixin, serializers.ModelSerializer):
-    class Meta:
-        model = Document
-        fields = '__all__'
-
-
-class DocumentUpdateSerializer(WithPkMixin, serializers.ModelSerializer):
-    class Meta:
-        fields = ['title', 'notes', 'document_date']
-        model = Document
-
-
-class PatientDocumentSerializer(WithPkMixin, serializers.ModelSerializer):
-    document = DocumentSerializer()
-    patient = serializers.PrimaryKeyRelatedField(
-        many=False, queryset=Patient.objects.all())
-
-    class Meta:
-        model = PatientDocument
-        fields = '__all__'
-        depth = 2
-
-    def create(self, validated_data):
-        document_data = validated_data.pop('document')
-        document_data['user'] = validated_data.pop('user')
-        patient = validated_data.pop("patient")
-        document = Document.objects.create(internal_date=timezone.now(),
-                                           **document_data)
-        document.clean()
-        document.save()
-        patient_doc = PatientDocument.objects.create(patient=patient,
-                                                     document=document,
-                                                     **validated_data)
-        return patient_doc
-
-
-class PatientDocumentDemonstrationSerializer(PatientDocumentSerializer):
-    def create(self, validated_data):
-        document_data = validated_data.pop('document')
-        document_data['user'] = validated_data.pop('user')
-        document_data['document_file'] = get_demonstration_file()
-        patient = validated_data.pop("patient")
-        document = Document.objects.create(internal_date=timezone.now(),
-                                           **document_data)
-        document.clean()
-        document.save()
-        patient_doc = PatientDocument.objects.create(patient=patient,
-                                                     document=document,
-                                                     **validated_data)
-        return patient_doc
-
-
-class PatientDocumentDemonstrationSerializer(PatientDocumentSerializer):
-    def create(self, validated_data):
-        document_data = validated_data.pop('document')
-        document_data['user'] = validated_data.pop('user')
-        document_data['document_file'] = get_demonstration_file()
-        patient = validated_data.pop("patient")
-        document = Document.objects.create(internal_date=datetime.today(),
-                                           **document_data)
-        document.clean()
-        document.save()
-        patient_doc = PatientDocument.objects.create(patient=patient,
-                                                     document=document,
-                                                     **validated_data)
-        return patient_doc
-
-
-class PaimentMeanSerializer(WithPkMixin, serializers.ModelSerializer):
-    class Meta:
-        model = PaimentMean
-        fields = '__all__'
+# This file is part of LibreOsteo.
+#
+# LibreOsteo is free software: you can redistribute it and/or modify
+# it under the terms of the GNU General Public License as published by
+# the Free Software Foundation, either version 3 of the License, or
+# (at your option) any later version.
+#
+# LibreOsteo is distributed in the hope that it will be useful,
+# but WITHOUT ANY WARRANTY; without even the implied warranty of
+# MERCHANTABILITY or FITNESS FOR A PARTICULAR PURPOSE.  See the
+# GNU General Public License for more details.
+#
+# You should have received a copy of the GNU General Public License
+# along with LibreOsteo.  If not, see <http://www.gnu.org/licenses/>.
+from rest_framework import serializers, validators
+from libreosteoweb.models import *
+from django.contrib.auth.models import User
+from django.utils.translation import ugettext_lazy as _
+from datetime import date
+from django.utils import timezone
+from .validators import UniqueTogetherIgnoreCaseValidator
+from .filter import get_name_filters, get_firstname_filters
+from django.core.exceptions import ObjectDoesNotExist
+from .file_integrator import Extractor
+import logging
+from django.conf import settings
+from .utils import NetworkHelper
+from django.db.models import Max
+from .utils import convert_to_long
+from django.utils.dateparse import parse_datetime
+from libreosteoweb.api.utils import _unicode
+from libreosteoweb.api.demonstration import get_demonstration_file
+import re
+
+logger = logging.getLogger(__name__)
+
+
+class WithPkMixin(object):
+    def get_pk_field(self, model_field):
+        return self.get_field(model_field)
+
+
+def check_birth_date(value):
+    if value > date.today():
+        raise serializers.ValidationError(
+            {'birth_date': _('Birth date is invalid')})
+
+
+class PatientSerializer(serializers.ModelSerializer):
+    current_user_operation = None
+    birth_date = serializers.DateField(label=_('Birth date'),
+                                       validators=[check_birth_date])
+
+    def validate_family_name(self, value):
+        return get_name_filters().filter(value)
+
+    def validate_first_name(self, value):
+        return get_firstname_filters().filter(value)
+
+    def validate_original_name(self, value):
+        return get_name_filters().filter(value)
+
+    class Meta:
+        model = Patient
+        fields = '__all__'
+        validators = [
+            UniqueTogetherIgnoreCaseValidator(
+                queryset=Patient.objects.all(),
+                fields=('family_name', 'first_name', 'birth_date'),
+                message=_('This patient already exists'),
+            )
+        ]
+
+
+class PatientExportSerializer(serializers.ModelSerializer):
+    birth_date = serializers.DateField(label=_('Birth date'), )
+
+    class Meta:
+        model = Patient
+        fields = ('family_name', 'first_name', 'original_name', 'birth_date')
+
+
+class UserInfoSerializer(serializers.ModelSerializer):
+    def validate_last_name(self, value):
+        return get_name_filters().filter(value)
+
+    def validate_first_name(self, value):
+        return get_name_filters().filter(value)
+
+    class Meta:
+        model = User
+        fields = ('username', 'email', 'first_name', 'last_name')
+
+
+class RegularDoctorSerializer(serializers.ModelSerializer):
+    def validate_family_name(self, value):
+        return get_name_filters().filter(value)
+
+    def validate_first_name(self, value):
+        return get_name_filters().filter(value)
+
+    class Meta:
+        model = RegularDoctor
+        fields = '__all__'
+
+
+class OfficeDetailSerializer(serializers.ModelSerializer):
+    class Meta:
+        model = OfficeSettings
+        fields = ['office_name']
+
+
+class ExaminationExtractSerializer(WithPkMixin, serializers.ModelSerializer):
+    therapeut = UserInfoSerializer()
+    comments = serializers.SerializerMethodField('get_nb_comments')
+    office_detail = OfficeDetailSerializer(source='office')
+
+    class Meta:
+        model = Examination
+        fields = ('id', 'reason', 'date', 'status', 'therapeut', 'type',
+                  'comments', 'office', 'office_detail')
+        depth = 1
+
+    def get_nb_comments(self, obj):
+        return ExaminationComment.objects.filter(
+            examination__exact=obj.id).count()
+
+
+class PaimentModeSerializer(serializers.Serializer):
+    paiment_mode_text = serializers.SerializerMethodField()
+
+    def get_paiment_mode_text(self, obj):
+        if hasattr(obj, 'paiment_mode'):
+            paiment_code = obj.paiment_mode
+        else:
+            paiment_code = obj.get('paiment_mode')
+        paiment_mean = PaimentMean.objects.filter(code=paiment_code).first()
+        if paiment_mean is not None:
+            return paiment_mean.text
+        return 'n/a'
+
+
+class PaimentSerializer(PaimentModeSerializer):
+    amount = serializers.FloatField(required=True)
+    currency = serializers.CharField(required=True)
+    date = serializers.DateField(required=True)
+    paiment_mode = serializers.CharField(required=True)
+
+
+class InvoiceSerializer(WithPkMixin, serializers.ModelSerializer,
+                        PaimentModeSerializer):
+    paiments_list = PaimentSerializer(many=True,
+                                      read_only=True,
+                                      allow_null=True,
+                                      required=False)
+
+    class Meta:
+        model = Invoice
+        fields = '__all__'
+        depth = 1
+
+
+class ExaminationSerializer(serializers.ModelSerializer):
+    invoice_number = serializers.CharField(source="get_invoice_number",
+                                           required=False,
+                                           allow_null=True,
+                                           read_only=True)
+    invoices_list = InvoiceSerializer(many=True,
+                                      read_only=True,
+                                      allow_null=True,
+                                      required=False)
+    last_invoice = InvoiceSerializer(read_only=True,
+                                     allow_null=True,
+                                     required=False)
+    therapeut_detail = UserInfoSerializer(source="therapeut",
+                                          required=False,
+                                          allow_null=True,
+                                          read_only=True)
+    patient_detail = PatientExportSerializer(source="patient",
+                                             required=False,
+                                             allow_null=True,
+                                             read_only=True)
+
+    office_detail = OfficeDetailSerializer(source="office",
+                                           required=False,
+                                           allow_null=True,
+                                           read_only=True)
+
+    class Meta:
+        model = Examination
+        fields = '__all__'
+
+    def validate_date(self, value):
+        if value >= timezone.now():
+            raise serializers.ValidationError(
+                _('The examination date is not valid'))
+        return value
+
+
+class CheckSerializer(serializers.Serializer):
+    bank = serializers.CharField(required=False, allow_null=True)
+    payer = serializers.CharField(required=False, allow_null=True)
+    number = serializers.CharField(required=False, allow_null=True)
+
+
+class ExaminationInvoicingSerializer(serializers.Serializer):
+    status = serializers.CharField(required=True)
+    reason = serializers.CharField(required=False, allow_null=True)
+    paiment_mode = serializers.CharField(required=False, allow_null=True)
+    amount = serializers.FloatField(required=False, allow_null=True)
+    check = CheckSerializer()
+
+    def validate(self, attrs):
+        """
+        Check that the invoicing is consistent
+        """
+        try:
+            if attrs['status'] == 'notinvoiced':
+                if attrs['reason'] is None or len(
+                        attrs['reason'].strip()) == 0:
+                    raise serializers.ValidationError(
+                        _("Reason is mandatory when the examination is not invoiced"
+                          ))
+            if attrs['status'] == 'invoiced':
+                if attrs['amount'] is None or attrs['amount'] <= 0:
+                    raise serializers.ValidationError(_("Amount is invalid"))
+                if attrs['paiment_mode'] is None or len(
+                        attrs['paiment_mode'].strip()
+                ) == 0 or attrs['paiment_mode'] not in [
+                        p.code for p in PaimentMean.objects.filter(enable=True)
+                ] + ['notpaid']:
+                    raise serializers.ValidationError(
+                        _("Paiment mode is mandatory when the examination is invoiced"
+                          ))
+                if attrs['paiment_mode'] == 'check':
+                    if attrs['check'] is None:
+                        raise serializers.ValidationError(
+                            _("Check information is missing"))
+                #if attrs['check']['bank'] is None or len(attrs['check']['bank'].strip()) == 0:
+                #    raise serializers.ValidationError(_("Bank information is missing about the check paiment"))
+                #if attrs['check']['payer'] is None or len(attrs['check']['payer'].strip()) == 0:
+                #    raise serializers.ValidationError(_("Payer information is missing about the check paiment"))
+                #if attrs['check']['number'] is None or len(attrs['check']['number'].strip()) == 0:
+                #    raise serializers.ValidationError(_("Number information is missing about the check paiment"))
+            return attrs
+        except KeyError:
+            raise serializers.ValidationError(_('Missing data to continue'))
+
+
+class InvoiceCancelingWithCorrectiveInvoiceSerializer(serializers.Serializer):
+    examination = ExaminationSerializer()
+    corrective_invoice = ExaminationInvoicingSerializer()
+
+
+class ExaminationCommentSerializer(WithPkMixin, serializers.ModelSerializer):
+    user_info = UserInfoSerializer(source="user",
+                                   required=False,
+                                   read_only=True)
+
+    class Meta:
+        model = ExaminationComment
+        fields = '__all__'
+
+
+class OfficeEventSerializer(WithPkMixin, serializers.ModelSerializer):
+    class Meta:
+        model = OfficeEvent
+        fields = '__all__'
+
+    patient_name = serializers.SerializerMethodField()
+    translated_comment = serializers.SerializerMethodField()
+    therapeut_name = UserInfoSerializer(source='user')
+
+    def get_patient_name(self, obj):
+        if (obj.clazz == "Patient"):
+            patient = Patient.objects.get(id=obj.reference)
+            return "%s %s" % (patient.family_name, patient.first_name)
+        if (obj.clazz == "Examination"):
+            try:
+                examination = Examination.objects.get(id=obj.reference)
+                patient = examination.patient
+                return "%s %s" % (patient.family_name, patient.first_name)
+            except ObjectDoesNotExist:
+                pass
+        return ""
+
+    def get_translated_comment(self, obj):
+        return _(obj.comment)
+
+
+class TherapeutSettingsSerializer(WithPkMixin, serializers.ModelSerializer):
+    class Meta:
+        model = TherapeutSettings
+        fields = '__all__'
+
+
+class OfficeSettingsSerializer(WithPkMixin, serializers.ModelSerializer):
+    class Meta:
+        model = OfficeSettings
+        fields = '__all__'
+
+    network_list = serializers.SerializerMethodField()
+    invoice_min_sequence = serializers.SerializerMethodField()
+    selected = serializers.SerializerMethodField()
+
+    def validate(self, data):
+        try:
+            input_invoice_start_seq = data['invoice_start_sequence']
+        except KeyError:
+            input_invoice_start_seq = None
+        try:
+            input_invoice_prefix_seq = data['invoice_prefix_sequence']
+        except KeyError:
+            input_invoice_prefix_seq = None
+        if input_invoice_start_seq is None or len(
+                input_invoice_start_seq) <= 0:
+            last_invoice_number = Invoice.objects.filter(
+                officesettings_id=self.instance.id).aggregate(
+                    Max('number'))['number__max']
+            if last_invoice_number is not None:
+                data['invoice_start_sequence'] = _unicode(last_invoice_number)
+            else:
+                data['invoice_start_sequence'] = _unicode(10000)
+        if input_invoice_prefix_seq is not None:
+            if len(input_invoice_prefix_seq) > 3:
+                raise serializers.ValidationError(
+                    _('Prefix for invoicing sequence should have 3 char length maximum'
+                      ))
+            if not re.match('^[A-Za-z]{1,3}$', input_invoice_prefix_seq):
+                raise serializers.ValidationError(
+                    _('Prefix could only contains alpha characters'))
+        return data
+
+    def get_network_list(self, obj):
+        addresses = []
+        if settings.DISPLAY_SERVICE_NET_HELPER is False:
+            return addresses
+        net_helper = NetworkHelper()
+        port = self.context.get('request').META['SERVER_PORT']
+        addresses = net_helper.get_bound_addresses(
+            net_helper.get_all_addresses(), port)
+        addresses = [
+            'http://%s:%s' % (a, port) for a in addresses if a != '127.0.0.1'
+        ]
+        return addresses
+
+    def get_invoice_min_sequence(self, obj):
+        result_query = Invoice.objects.filter(
+            officesettings_id=obj.id).aggregate(Max('number'))['number__max']
+        if result_query is not None and len(result_query) > 0:
+            return convert_to_long(result_query, strip_string_prefix=True) + 1
+        return 1
+
+    def get_selected(self, obj):
+        if hasattr(self.context['request'], 'officesettings'):
+            return self.context['request'].officesettings.id == obj.id
+        return False
+
+
+class UserOfficeSerializer(WithPkMixin, serializers.ModelSerializer):
+    def validate_family_name(self, value):
+        return get_name_filters().filter(value)
+
+    def validate_first_name(self, value):
+        return get_name_filters().filter(value)
+
+    class Meta:
+        model = User
+        fields = ('id', 'username', 'first_name', 'last_name', 'is_staff',
+                  'is_active')
+
+
+class PasswordSerializer(serializers.Serializer):
+    password = serializers.CharField(required=False)
+
+
+class FileImportSerializer(WithPkMixin, serializers.ModelSerializer):
+    _status = None
+
+    class Meta:
+        model = FileImport
+        fields = '__all__'
+
+    analyze = serializers.SerializerMethodField()
+    extract = serializers.SerializerMethodField()
+
+    def get_analyze(self, obj):
+        if obj.analyze is not None:
+            return obj.analyze
+
+    def get_extract(self, obj):
+        return Extractor().extract(obj)
+
+
+class DocumentSerializer(WithPkMixin, serializers.ModelSerializer):
+    class Meta:
+        model = Document
+        fields = '__all__'
+
+
+class DocumentUpdateSerializer(WithPkMixin, serializers.ModelSerializer):
+    class Meta:
+        fields = ['title', 'notes', 'document_date']
+        model = Document
+
+
+class PatientDocumentSerializer(WithPkMixin, serializers.ModelSerializer):
+    document = DocumentSerializer()
+    patient = serializers.PrimaryKeyRelatedField(
+        many=False, queryset=Patient.objects.all())
+
+    class Meta:
+        model = PatientDocument
+        fields = '__all__'
+        depth = 2
+
+    def create(self, validated_data):
+        document_data = validated_data.pop('document')
+        document_data['user'] = validated_data.pop('user')
+        patient = validated_data.pop("patient")
+        document = Document.objects.create(internal_date=timezone.now(),
+                                           **document_data)
+        document.clean()
+        document.save()
+        patient_doc = PatientDocument.objects.create(patient=patient,
+                                                     document=document,
+                                                     **validated_data)
+        return patient_doc
+
+
+class PatientDocumentDemonstrationSerializer(PatientDocumentSerializer):
+    def create(self, validated_data):
+        document_data = validated_data.pop('document')
+        document_data['user'] = validated_data.pop('user')
+        document_data['document_file'] = get_demonstration_file()
+        patient = validated_data.pop("patient")
+        document = Document.objects.create(internal_date=timezone.now(),
+                                           **document_data)
+        document.clean()
+        document.save()
+        patient_doc = PatientDocument.objects.create(patient=patient,
+                                                     document=document,
+                                                     **validated_data)
+        return patient_doc
+
+
+class PatientDocumentDemonstrationSerializer(PatientDocumentSerializer):
+    def create(self, validated_data):
+        document_data = validated_data.pop('document')
+        document_data['user'] = validated_data.pop('user')
+        document_data['document_file'] = get_demonstration_file()
+        patient = validated_data.pop("patient")
+        document = Document.objects.create(internal_date=datetime.today(),
+                                           **document_data)
+        document.clean()
+        document.save()
+        patient_doc = PatientDocument.objects.create(patient=patient,
+                                                     document=document,
+                                                     **validated_data)
+        return patient_doc
+
+
+class PaimentMeanSerializer(WithPkMixin, serializers.ModelSerializer):
+    class Meta:
+        model = PaimentMean
+        fields = '__all__'