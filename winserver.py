--- conflicted
+++ resolved
@@ -330,11 +330,8 @@
     logger = logging.getLogger(__name__)
     logger.info("Frozen with attribute value %s" % (getattr(sys, 'frozen', False)))
     if len(sys.argv) == 1:
-<<<<<<< HEAD
         logging.info("Start service")
-=======
         logging.info("Handle starting of the service")
->>>>>>> b93b40b8
         try:
             servicemanager.Initialize()
             servicemanager.PrepareToHostSingle(LibreosteoService)
@@ -342,11 +339,8 @@
         except Exception as e:
             logging.exception("Exception when starting service")
     else:
-<<<<<<< HEAD
         logging.info("Start Controller")
-=======
         logging.info("Handle command line on service manager")
->>>>>>> b93b40b8
         try:
             win32serviceutil.HandleCommandLine(LibreosteoService)
         except Exception as e:
