--- conflicted
+++ resolved
@@ -97,10 +97,7 @@
         return list(map(compressor_path, list_files))
 
 
-<<<<<<< HEAD
-=======
-
->>>>>>> 6a4788fe
+
     def get_filepaths(directory, pyc_only=False):
         """
         This function will generate the file names in a directory
@@ -135,11 +132,7 @@
                 if (filename.endswith('.py'))  and not (filename.startswith('__')):
                     migration_files.append(directory.replace('/', '.') + '.' + filename[0:len(filename)-3])
         return migration_files
-<<<<<<< HEAD
-            
-=======
-
->>>>>>> 6a4788fe
+
 
     from cx_Freeze import setup, Executable
     copyDependentFiles = True
@@ -170,11 +163,7 @@
         "django.contrib.contenttypes.migrations",
         "django.contrib.sessions.migrations"
         ]
-<<<<<<< HEAD
-    
-=======
-
->>>>>>> 6a4788fe
+
     include_files =  get_filepaths('media') + get_filepaths('locale')  + get_djangolocale()
     extra_includes = get_filepaths('templates')  + get_compressor_templates() + get_filepaths('static')
     packages = [
@@ -194,11 +183,7 @@
         "compressor",
         "libreosteoweb",
         "pkg_resources._vendor"
-<<<<<<< HEAD
-        
-=======
-
->>>>>>> 6a4788fe
+
     ]
     namespace_packages = [ "jaraco" ]
     in_zip_packages = includes + ['_markerlib', 'appconf','backports' ,
@@ -240,11 +225,7 @@
         shortlink.write("URL=http://localhost:8085/\n")
         shortlink.write("\n")
         shortlink.write("\n")
-<<<<<<< HEAD
-        
-=======
-
->>>>>>> 6a4788fe
+
         ##Remove useless locales
         remove_useless_files(build_dir[0] + "/django/conf/locale", [], ["fr","en"])
         remove_useless_files(build_dir[0] + "/static/bower_components/angular-i18n", ["angular-locale_en.js", "angular-locale_en-us.js", "angular-locale_fr.js", "angular-locale_fr-fr.js"], [])
@@ -332,15 +313,6 @@
         list_files = get_filepaths(directory)
         return map(lambda c: (c,c.replace(compressor.__path__[0]+os.sep, '')), list_files)
 
-<<<<<<< HEAD
-    
-
-    def get_filepaths(directory):
-        """
-        This function will generate the file names in a directory 
-        tree by walking the tree either top-down or bottom-up. For each 
-        directory in the tree rooted at directory top (including top itself), 
-=======
 
 
     def get_filepaths(directory):
@@ -348,7 +320,6 @@
         This function will generate the file names in a directory
         tree by walking the tree either top-down or bottom-up. For each
         directory in the tree rooted at directory top (including top itself),
->>>>>>> 6a4788fe
         it yields a 3-tuple (dirpath, dirnames, filenames).
         """
         file_paths = []  # List which will store all of the full filepaths.
@@ -361,30 +332,18 @@
                 file_paths.append(filepath)  # Add it to the list.
 
         return file_paths  # Self-explanatory.
-<<<<<<< HEAD
-        
-=======
-
->>>>>>> 6a4788fe
+
     def include_migration_files(directory):
         """
         This function will generate the include from the list of python
         migration files in the directory
         """
-<<<<<<< HEAD
-        migration_files = [] 
-=======
         migration_files = []
->>>>>>> 6a4788fe
         for root, directories, files in os.walk(directory):
             for filename in files :
                 if (filename.endswith('.py'))  and not (filename.startswith('__')):
                     migration_files.append(directory.replace('/', '.') + '.' + filename[0:len(filename)-3])
-<<<<<<< HEAD
-        return migration_files                
-=======
         return migration_files
->>>>>>> 6a4788fe
 
     from cx_Freeze import setup, Executable
     copyDependentFiles = True
@@ -419,11 +378,7 @@
         "rcssmin",
         "rjsmin",
     ] + include_migration_files('libreosteoweb/migrations')
-<<<<<<< HEAD
-    
-=======
-
->>>>>>> 6a4788fe
+
     include_files = get_filepaths('static') + get_filepaths('locale') + get_djangolocale() + get_filepaths('media')
     zip_includes = get_filepaths('templates')  + get_compressor_templates()
     packages = [
@@ -439,13 +394,8 @@
         "email",
         "Libreosteo",
         "compressor",
-<<<<<<< HEAD
-        
-    
-=======
-
-
->>>>>>> 6a4788fe
+
+
         ]
     namespace_packages = [ "jaraco" ]
     build_exe_options = {
@@ -520,9 +470,5 @@
             'Programming Language :: Python',
             'Topic :: Internet :: WWW/HTTP',
             'Topic :: Internet :: WwW/HTTP :: Dynamic Content',
-<<<<<<< HEAD
-        ], 
-=======
         ],
->>>>>>> 6a4788fe
         )
