msgid ""
msgstr ""
"Project-Id-Version: Libreosteo 1.0\n"
"Report-Msgid-Bugs-To: \n"
"POT-Creation-Date: 2018-02-24 22:29+0100\n"
"PO-Revision-Date: 2016-10-20 13:59+0200\n"
"Last-Translator: GURY <jeanbaptiste.gury@gmail.com>\n"
"Language-Team: France <jeanbaptiste.gury@gmail.com>\n"
"Language: fr\n"
"MIME-Version: 1.0\n"
"Content-Type: text/plain; charset=UTF-8\n"
"Content-Transfer-Encoding: 8bit\n"
"Plural-Forms: nplurals=2; plural=(n > 1);\n"
"X-Poedit-SourceCharset: UTF-8\n"
"X-Loco-Source-Locale: fr_FR\n"
"X-Loco-Parser: loco_parse_po\n"
"X-Loco-Target-Locale: zxx\n"
"X-Generator: Poedit 1.8.7.1\n"

msgid "French"
msgstr "Français"

msgid "English"
msgstr "Anglais"

msgid "Analyze failed on this file"
msgstr "L'analyse a échoué sur ce fichier"

msgid "Cannot recognize the patient file"
msgstr "Impossible de reconnaître le fichier patient"

msgid "Cannot read the content file. Check the encoding."
msgstr "Impossible de lire le contenu du fichier. Vérifiez l'encodage."

msgid "Missing patient file to integrate it."
msgstr "Il manque le fichier patient pour intégrer."

msgid "Imported examination"
msgstr "Consultations importées"

msgid "There is a problem when reading this line :"
msgstr "Il y a un problème lors de la lecture de la ligne :"

msgid "There is a problem when reading this line."
msgstr "Il y a un problème lors de la lecture de la ligne."

msgid "New patient created"
msgstr "Nouveau patient créé"

msgid "Patient updated"
msgstr "Fiche patient mise à jour"

msgid "New examination"
msgstr "Nouvelle consultation"

msgid "Birth date is invalid"
msgstr "La date de naissance est invalide"

msgid "Birth date"
msgstr "Date de naissance"

msgid "This patient already exists"
msgstr "Ce patient existe déjà"

msgid "Reason is mandatory when the examination is not invoiced"
msgstr "La raison est obligatoire lorsque la consultation n'est pas facturée"

msgid "Amount is invalid"
msgstr "Le montant est invalide"

msgid "Paiment mode is mandatory when the examination is invoiced"
msgstr ""
"Le mode de paiement est obligatoire lorsque la consultation est facturée"

msgid "Check information is missing"
msgstr "Les informations de chèque sont manquantes"

msgid "This archive file seems to be incorrect. Impossible to load it."
msgstr "Ce fichier d'archive semble être incorrect. Impossible de le charger."

msgid "Family name"
msgstr "Nom de famille"

msgid "Firstname"
msgstr "Prénom"

msgid "Phone"
msgstr "Téléphone"

msgid "City"
msgstr "Ville"

msgid "Original name"
msgstr "Nom de jeune fille"

msgid "Street"
msgstr "Rue"

msgid "Address complement"
msgstr "Complément d'adresse"

msgid "Zipcode"
msgstr "Code postal"

msgid "Email"
msgstr "email"

msgid "Mobile phone"
msgstr "Mobile"

msgid "Job"
msgstr "Profession"

msgid "Hobbies"
msgstr "Loisirs"

msgid "Regular doctor"
msgstr "Médecin traitant"

msgid "Smoker"
msgstr "Fumeur"

msgid "Laterality"
msgstr "Latéralité"

msgid "Left-handed"
msgstr "Gaucher"

msgid "Right-handed"
msgstr "Droitier"

msgid "Important note"
msgstr "Note importante"

msgid "Current treatment"
msgstr "Traitement en cours"

msgid "Surgical history"
msgstr "Antécédents chirurgicaux"

msgid "Medical history"
msgstr "Antécédents médicaux"

msgid "Family history"
msgstr "Antécédents familiaux"

msgid "Trauma history"
msgstr "Antécédents traumatiques"

msgid "Medical reports"
msgstr "Compte-rendus médicaux"

msgid "Creation date"
msgstr "Date de création"

msgid "Sex"
msgstr "Sexe"

msgid "Male"
msgstr "Masculin"

msgid "Female"
msgstr "Féminin"

msgid "Parent"
msgstr "Parent"

msgid "Reason"
msgstr "Motif"

msgid "Reason description/Context"
msgstr "Détail du motif de consultation / Contexte"

msgid "ORL Sphere"
msgstr "Sphère ORL"

msgid "Visceral Sphere"
msgstr "Sphère viscérale"

msgid "Cardio-Pulmo Sphere"
msgstr "Sphère cardio-pulmonaire"

msgid "Uro-gyneco Sphere"
msgstr "Sphère uro-gynéco"

msgid "Periphery Sphere"
msgstr "Sphère périphérique"

msgid "General state"
msgstr "État général"

msgid "Medical examination"
msgstr "Examen médical"

msgid "Diagnosis"
msgstr "Diagnostic ostéopathique"

msgid "Treatments"
msgstr "Traitements"

msgid "Conclusion"
msgstr "Conclusion"

msgid "Date"
msgstr "Date"

msgid "Status"
msgstr "État"

msgid "Status reason"
msgstr "Raison de l'état"

msgid "Type"
msgstr "Type"

msgid "Invoice"
msgstr "Facture"

msgid "Patient"
msgstr "Patient"

msgid "Therapeut"
msgstr "Thérapeute"

msgid "Normal examination"
msgstr "Consultation normale"

msgid "Continuing examination"
msgstr "Poursuite de traitement"

msgid "Return"
msgstr "Retour"

msgid "Emergency"
msgstr "Urgence"

msgid "User"
msgstr "Utilisateur"

msgid "Comment"
msgstr "Commentaire"

msgid "Examination"
msgstr "Consultation"

msgid "Amount"
msgstr "Montant"

msgid "Currency"
msgstr "Monnaie"

msgid "Paiment mode"
msgstr "Mode de paiement"

msgid "Header"
msgstr "Entête"

msgid "Therapeut name"
msgstr "Nom du thérapeute"

msgid "Therapeut firstname"
msgstr "Prénom du thérapeute"

msgid "Quality"
msgstr "Qualité"

msgid "Adeli"
msgstr "Adeli"

msgid "Location"
msgstr "Lieu"

msgid "Number"
msgstr "Numéro"

msgid "Content"
msgstr "Contenu"

msgid "Footer"
msgstr "Pied de page"

msgid "Siret"
msgstr "Siret"

msgid "Code"
msgstr ""

msgid "Text"
msgstr ""

msgid "Class"
msgstr "Classe"

msgid "Reference"
msgstr "Référence"

msgid "user"
msgstr "utilisateur"

msgid "Invoice office header"
msgstr "Entête de facture"

msgid "Invoice content"
msgstr "Contenu de la facture"

msgid "Invoice footer"
msgstr "Pied de page de facture"

msgid "Invoice start sequence"
msgstr "sequence de démarrage de facture"

msgid "Patient file"
msgstr "Fichier patient"

msgid "Examination file"
msgstr "Fichier de consultation"

msgid "validity status"
msgstr "validité"

msgid "Document file"
msgstr "Fichier document"

msgid "Title"
msgstr "Titre"

msgid "Notes"
msgstr "Notes"

msgid "Adding date"
msgstr "Date d'ajout"

msgid "Document date"
msgstr "Date document"

msgid "Mime-Type"
msgstr "Type mime"

msgid "patient"
msgstr "patient"

msgid "document"
msgstr "document"

msgid "attachmentType"
msgstr "Type de pièce jointe"

msgid "User Profile"
msgstr "Profil utilisateur"

msgid "Settings"
msgstr "Paramètres"

msgid "Logout"
msgstr "Déconnexion"

msgid "Search..."
msgstr "Recherche..."

msgid "New patient"
msgstr "Nouveau patient"

msgid "Create admin account on Libreosteo"
msgstr "Créé un compte administrateur sur Libreosteo"

msgid "Registration"
msgstr "Enregistrement"

msgid ""
"In order to use Libreosteo, you have to register a login and password on the "
"application. Please select it before to use the application."
msgstr ""
"Afin d'utiliser Libreosteo, vous devez enregistrer un utilisateur et un mot "
"de passe sur l'application. Veuillez les saisir avant d'utiliser "
"l'application."

msgid ""
"Then you will be redirected to be identified with this login and password."
msgstr ""
"Ensuite vous serez dirigé afin d'être identifié avec ce nom d'utilisateur et "
"mot de passe."

msgid "Your login"
msgstr "Votre nom d'utilisateur"

msgid "Password"
msgstr "Mot de passe"

msgid "Confirm password"
msgstr "Confirmation du mot de passe"

msgid "Remember me"
msgstr "Se rappeler de moi"

msgid "Register"
msgstr "Enregistrer"

msgid "Signin on Libreosto"
msgstr "Identifiez-vous sur Libreosteo"

msgid "Your username and password didn't match. Please try again."
msgstr ""
"Votre nom d'utilisateur et mot de passe ne correspondent pas. Veuillez "
"réessayer s'il vous plaît."

msgid "Please sign in"
msgstr "Veuillez vous identifier"

msgid "Sign in"
msgstr "Identification"

msgid "Import/export"
msgstr "Import/export"

msgid "Rebuild index"
msgstr "Réindexer"

<<<<<<< HEAD
#: templates/index.html:301 templates/partials/invoice-list.html:2
msgid "Accounting"
msgstr "Comptabilité"

#: templates/index.html:306 templates/index.html:309
=======
>>>>>>> b1bf6170
msgid "Edit"
msgstr "Éditer"

msgid "End of editing"
msgstr "Fin d'édition"

msgid "Delete"
msgstr "Supprimer"

msgid "Install Libreosteo"
msgstr "Installer Libreosteo"

msgid ""
"\n"
"                    <h1>Libreosteo</h1>\n"
"                    <p>Thank you to chose Libreosteo as your software to "
"manage your patients.</p>\n"
"                    <p>You successfully installed the software on your "
"machine. Now you have to decide if you want to restore a previous backup of "
"your patient file (performed from Libreosteo) or use a new installation and "
"register your first user on the softwarewhich will be the administrator of "
"the software</p>\n"
"                    <p>Join the user community from the main <a href="
"\"https://libreosteo.github.io/\" target=\"_blank\">website</a> in order to "
"share your experience with this software.</p>\n"
"                    "
msgstr ""
"\n"
"                    <h1>Libreosteo</h1>\n"
"                    <p>Merci d'avoir choisi Libreosteo comme votre logiciel "
"pour gérer vos patients.</p>\n"
"                    <p>Vous avez correctement installé le logiciel sur votre "
"machine. Maintenant vous devez décider si vous voulez restaurer une "
"précédente sauvegarde de votre fichier patient (réalisé depuis Libreosteo) "
"ou bien utiliser cette nouvelle installation et enregistrer votre premier "
"utilisateur sur le logiciel qui en sera l'administrateur.</p>\n"
"                    <p>Rejoignez la communauté des utilisateurs depuis le <a "
"href=\"https://libreosteo.github.io/\" target=\"_blank\">site web</a> "
"principal afin de partager votre expérience de ce logiciel.</p>\n"
"                    "

msgid "Restore database"
msgstr "Restaurer la base de données"

msgid "Register the administrator"
msgstr "Enregistrer l'administrateur"

msgid "Init the patient file"
msgstr "Initialiser la fiche patient"

msgid "Add user in the office"
msgstr "Ajouter un utilisateur au cabinet"

msgid "Username"
msgstr "Nom utilisateur"

msgid "Confirm the password"
msgstr "Confirmation du mot de passe"

msgid "Validate"
msgstr "Valider"

msgid "Cancel"
msgstr "Annuler"

msgid "Confirm"
msgstr "Confirmer"

msgid "Ok"
msgstr "Ok"

msgid "Dashboard"
msgstr "Tableau de bord"

msgid "Week"
msgstr "Semaine"

msgid "Month"
msgstr "Mois"

msgid "Year"
msgstr "Année"

msgid "New patients"
msgstr "Nouveaux patients"

msgid "View Details"
msgstr "Afficher les détails"

msgid "Examinations"
msgstr "Consultations"

msgid "Urgent return"
msgstr "Retour"

msgid "Add a doctor"
msgstr "Ajouter un médecin"

msgid "Add"
msgstr "Ajouter"

msgid "Session of "
msgstr "Séance du"

msgid "by"
msgstr "par"

msgid "Close"
msgstr "Clôturer"

msgid "Click to send"
msgstr "Cliquer pour envoyer"

msgid "in progress..."
msgstr "en cours..."

msgid "Loaded"
msgstr "Chargé"

msgid "Error"
msgstr "Erreur"

msgid "Managing import/export"
msgstr "Gestion de l'import/export"

msgid "Archive and restore database"
msgstr "Archiver la base de données"

msgid "This system helps you to archive and restore the full system."
msgstr "Cette fonction vous aider à archiver et restaurer le système entier."

msgid "Archive"
msgstr "Archiver"

msgid "get archive"
msgstr "Obtenir l'archive"

msgid ""
"\n"
"                            This file is the full content of your database. "
"It could only be used by Libreosteo. Use it to restore your database or "
"transfert the content to an other machine.\n"
"                            "
msgstr ""
"\n"
"                            Ce fichier est le contenu complet de votre base. "
"Il peut uniquement être utilisé par Libreosteo. Utilisez-le afin de "
"restaurer votre base de données ou pour transférer le contenu vers une autre "
"machine.\n"
"                            "

msgid "Import from external system"
msgstr "Importer d'un système externe"

msgid ""
"\n"
"            <p>For importing patient or examination in the database, you "
"have to download these both above templates. Fill them with your favorite "
"Spreasheet editor and save them as csv files.</p>\n"
"            <p>Do not change the format, because Libresoteo read only csv "
"files.</p>\n"
"            <br/>\n"
"            <p>After you fill them, you upload your files with the import "
"tool above.</p>\n"
"            <br/>\n"
"            <p>In order to add examinations for patients, you have to link "
"each one with a number. If you read the Patient templates file you will see "
"that the first column is \"Number\". This number should have been the same "
"in the examination to add this examination to the patient.</p>\n"
"            <div class=\"well\">Note : It have no relation with the number "
"that you can see in the system after integration.</div>\n"
"            "
msgstr ""
"\n"
"            <p>Pour importer des patients ou des consultations dans la base, "
"vous devez télécharger ces deux fichiers gabarits ci-dessous. Renseignez-les "
"avec votre éditeur de feuilles de calcul favori et enregistrez-les en "
"fichier csv.</p>\n"
"            <p>Ne changez pas le format car Libreosteo lit uniquement des "
"fichiers csv.</p>\n"
"            <br/>\n"
"            <p>Une fois que vous les avez renseignés, transmettez les "
"fichiers avec l'outil ci-dessous.</p>\n"
"            <br/>\n"
"            <p>Afin d'ajouter des consultations pour les patients, vous "
"devez lier l'un avec l'autre avec un numéro. Si vous lisez le gabarit de "
"patient, vous verrez que la première colonne est \"Numéro\". Ce nombre "
"devrait être le même dans la consultation à ajouter que le patient.</p>\n"
"            <div class=\"well\">Note : Celui-ci n'a aucun lien avec le "
"numéro que vous pourriez voir dans le système après intégration de patients."
"</div>\n"
"            "

msgid "Patient template file"
msgstr "Gabarit du fichier patient"

msgid "Examination template file"
msgstr "Gabarit du fichier consultation"

msgid "Import"
msgstr "Importer"

msgid "Analyze"
msgstr "Analyser"

msgid "Analyze result"
msgstr "Résultats d'analyse"

msgid ""
"Please check that the file is correctly read by the software before to "
"integrate the content. Here is an extract of some lines of the file. First "
"column is the line number in the file."
msgstr ""
"Veuillez vérifier que le fichier est correctement lu par le logiciel avant "
"d'intégrer le contenu. Voici un extrait des lignes du fichier. La première "
"colonne est le numéro de ligne dans le fichier si vous rencontrez des "
"problèmes."

msgid "Empty file"
msgstr "Fichier vide"

msgid "Importing succeed"
msgstr "Importation réussie"

msgid "lines imported from file patient"
msgstr "lignes importées du fichier patient"

msgid "Importing succeed but some errors"
msgstr "Importation réussie avec des erreurs"

msgid "Errors when integrating patients"
msgstr "Erreurs lors de l'importation des patients"

msgid "line : "
msgstr "ligne :"

msgid "lines imported from file examination"
msgstr "lignes importées du fichier consultation"

msgid "Errors when integrating examinations"
msgstr "Erreurs lors de l'importation des consultations"

msgid "Importing failed"
msgstr "L'importation a échoué"

msgid "Errors when integrating "
msgstr "Erreurs lors de l'importation "

msgid "Export to an external system"
msgstr "Exporter vers un système externe"

msgid ""
"Here you can download the full list of patients and examinations as CSV files"
msgstr ""
"Vous pouvez télécharger ici la liste complète des patients et des "
"consultations sous forme de fichiers CSV."

msgid "Patients file"
msgstr "Fichier patients"

msgid "Examinations file"
msgstr "Fichier des consultations"

msgid "Invoicing"
msgstr "Facturation"

msgid "Not invoiced"
msgstr "Non facturé"

msgid "Invoiced"
msgstr "Facturé"

msgid "Cash"
msgstr "Espèces"
#: templates/partials/invoice-list.html:23
msgid "n/a"
msgstr "n/a"

msgid "Check"
msgstr "Chèque"

<<<<<<< HEAD
#: templates/partials/invoice-list.html:28
msgid "Draft"
msgstr "Brouillon"

#: templates/partials/invoice-modal.html:48
msgid "Not paid"
msgstr "Non réglé"

#: templates/partials/invoice-list.html:30
msgid "Paid"
msgstr "Payé"

#: templates/partials/invoice-modal.html:53
#: templates/partials/invoice-modal.html:54
=======
msgid "Not paid"
msgstr "Non réglé"

>>>>>>> b1bf6170
msgid "Bank"
msgstr "Banque"

msgid "Payer"
msgstr "Émetteur"

msgid "Office settings"
msgstr "Paramètres du cabinet"

msgid "General"
msgstr "Général"

msgid "Office"
msgstr "Cabinet"

msgid "Update"
msgstr "Mettre à jour"

msgid "Settings was updated"
msgstr "Les paramètres ont été mis à jour"

msgid "Users"
msgstr "Utilisateurs"

msgid "Add user"
msgstr "Ajouter un utilisateur"

msgid "Events"
msgstr "Évènements"

msgid "By day"
msgstr "Par jour"

msgid "All"
msgstr "Tout"

msgid "General infos"
msgstr "Infos générales"

msgid "Patient infos"
msgstr "Infos patient"

msgid "not documented"
msgstr "non renseigné"

msgid "Not smoker"
msgstr "Non fumeur"

msgid "History"
msgstr "Antécédents"

msgid "Add document"
msgstr "Ajouter des documents"

msgid "Add document as medical report. Could be image, pdf, text file, ..."
msgstr ""
"Ajouter des documents en tant que rapport médicaux. Cela peut-être une "
"image, un pdf, un fichier texte, ..."

msgid "Click to expand the notes"
msgstr "Cliquer pour étendre la note"

msgid "Current Examination"
msgstr "Consultation en cours"

msgid ""
"This function helps to rebuild index when for different reason, searching "
"does not work.\n"
"        Be sure that no body is adding new patient and examination before to "
"do that."
msgstr ""
"Cette fonction permet de reconstruire l'indexation de la base quand, pour "
"des raisons diverses, la recherche ne fonctionne pas ou plus\n"
"       Soyez certain que personne n'est en train d'ajouter de patient ou de "
"consultation avant de faire ceci."

msgid "rebuild index"
msgstr "réindexer"

msgid "Finished"
msgstr "Terminé"

msgid "Failed"
msgstr "Echec"

msgid ""
"You can restore a previous archive of the database. This archive should be "
"performed from the software with the Import/Export/Archive function."
msgstr ""
"Vous pouvez restaurer une archive précédente de la base de données. Cette "
"archive doit être obtenue depuis le logiciel avec la fonction Importer/"
"Exporter/Archiver."

msgid "Archive file to restore"
msgstr "Fichier d'archive à restaurer"

msgid "Restore"
msgstr "Restaurer"

msgid "Loading in progress"
msgstr "Chargement en cours"

msgid "Search for"
msgstr "Recherche de"

msgid "No results found"
msgstr "Aucun résultat trouvé"

msgid "Previous"
msgstr "Précédent"

msgid "Next"
msgstr "Suivant"

msgid "Change password"
msgstr "Modifier le mot de passe"

msgid "Start an examination"
msgstr "Démarrer une consultation"

msgid "No comment"
msgstr "Aucun commentaire"

msgid "Send"
msgstr "Envoyer"

msgid "No session for this patient"
msgstr "Pas de séance pour ce patient"

msgid "User profile"
msgstr "Profil utilisateur"

msgid "Profile was updated"
msgstr "Profil mis à jour"

#~ msgid "New Examination"
#~ msgstr "Nouvelle consultation"

#~ msgid "Export"
#~ msgstr "Exporter"

#~ msgid "Version"
#~ msgstr "Version"<|MERGE_RESOLUTION|>--- conflicted
+++ resolved
@@ -415,14 +415,9 @@
 msgid "Rebuild index"
 msgstr "Réindexer"
 
-<<<<<<< HEAD
-#: templates/index.html:301 templates/partials/invoice-list.html:2
 msgid "Accounting"
 msgstr "Comptabilité"
 
-#: templates/index.html:306 templates/index.html:309
-=======
->>>>>>> b1bf6170
 msgid "Edit"
 msgstr "Éditer"
 
@@ -704,26 +699,15 @@
 msgid "Check"
 msgstr "Chèque"
 
-<<<<<<< HEAD
-#: templates/partials/invoice-list.html:28
 msgid "Draft"
 msgstr "Brouillon"
 
-#: templates/partials/invoice-modal.html:48
 msgid "Not paid"
 msgstr "Non réglé"
 
-#: templates/partials/invoice-list.html:30
 msgid "Paid"
 msgstr "Payé"
 
-#: templates/partials/invoice-modal.html:53
-#: templates/partials/invoice-modal.html:54
-=======
-msgid "Not paid"
-msgstr "Non réglé"
-
->>>>>>> b1bf6170
 msgid "Bank"
 msgstr "Banque"
 
