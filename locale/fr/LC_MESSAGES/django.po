msgid ""
msgstr ""
"Project-Id-Version: Libreosteo 1.0\n"
"Report-Msgid-Bugs-To: \n"
<<<<<<< HEAD
"POT-Creation-Date: 2018-02-21 19:30+0100\n"
"PO-Revision-Date: 2018-02-21 19:36+0100\n"
=======
"POT-Creation-Date: 2018-02-24 22:29+0100\n"
"PO-Revision-Date: 2016-10-20 13:59+0200\n"
>>>>>>> 6f5d7e71
"Last-Translator: GURY <jeanbaptiste.gury@gmail.com>\n"
"Language-Team: France <jeanbaptiste.gury@gmail.com>\n"
"Language: fr\n"
"MIME-Version: 1.0\n"
"Content-Type: text/plain; charset=UTF-8\n" 
"Content-Transfer-Encoding: 8bit\n"
"Plural-Forms: nplurals=2; plural=(n > 1);\n"
"X-Poedit-SourceCharset: UTF-8\n"
"X-Loco-Source-Locale: fr_FR\n"
"X-Loco-Parser: loco_parse_po\n"
"X-Loco-Target-Locale: zxx\n"
"X-Generator: Poedit 1.8.7.1\n"

<<<<<<< HEAD
#: Libreosteo/settings/base.py:167
msgid "French"
msgstr "Français"

#: Libreosteo/settings/base.py:168
msgid "English"
msgstr "Anglais"

#: libreosteoweb/api/file_integrator.py:69
msgid "Analyze failed on this file"
msgstr "L'analyse a échoué sur ce fichier"

#: libreosteoweb/api/file_integrator.py:76
msgid "Cannot recognize the patient file"
msgstr "Impossible de reconnaître le fichier patient"

#: libreosteoweb/api/file_integrator.py:113
#: libreosteoweb/api/file_integrator.py:288
msgid "Cannot read the content file. Check the encoding."
msgstr "Impossible de lire le contenu du fichier. Vérifiez l'encodage."

#: libreosteoweb/api/file_integrator.py:430
msgid "Missing patient file to integrate it."
msgstr "Il manque le fichier patient pour intégrer."

#: libreosteoweb/api/file_integrator.py:456
msgid "Imported examination"
msgstr "Consultations importées"

#: libreosteoweb/api/file_integrator.py:469
msgid "There is a problem when reading this line :"
msgstr "Il y a un problème lors de la lecture de la ligne :"

#: libreosteoweb/api/file_integrator.py:472
msgid "There is a problem when reading this line."
msgstr "Il y a un problème lors de la lecture de la ligne."

#: libreosteoweb/api/receivers.py:74
msgid "New patient created"
msgstr "Nouveau patient créé"

#: libreosteoweb/api/receivers.py:81
msgid "Patient updated"
msgstr "Fiche patient mise à jour"

#: libreosteoweb/api/receivers.py:94
msgid "New examination"
msgstr "Nouvelle consultation"

#: libreosteoweb/api/serializers.py:35
msgid "Birth date is invalid"
msgstr "La date de naissance est invalide"

#: libreosteoweb/api/serializers.py:40 libreosteoweb/api/serializers.py:63
#: libreosteoweb/models.py:55 libreosteoweb/models.py:107
msgid "Birth date"
msgstr "Date de naissance"

#: libreosteoweb/api/serializers.py:58
msgid "This patient already exists"
msgstr "Ce patient existe déjà"

#: libreosteoweb/api/serializers.py:126
msgid "Reason is mandatory when the examination is not invoiced"
msgstr "La raison est obligatoire lorsque la consultation n'est pas facturée"

#: libreosteoweb/api/serializers.py:129
msgid "Amount is invalid"
msgstr "Le montant est invalide"

#: libreosteoweb/api/serializers.py:131
=======
msgid "French"
msgstr "Français"

msgid "English"
msgstr "Anglais"

msgid "Analyze failed on this file"
msgstr "L'analyse a échoué sur ce fichier"

msgid "Cannot recognize the patient file"
msgstr "Impossible de reconnaître le fichier patient"

msgid "Cannot read the content file. Check the encoding."
msgstr "Impossible de lire le contenu du fichier. Vérifiez l'encodage."

msgid "Missing patient file to integrate it."
msgstr "Il manque le fichier patient pour intégrer."

msgid "Imported examination"
msgstr "Consultations importées"

msgid "There is a problem when reading this line :"
msgstr "Il y a un problème lors de la lecture de la ligne :"

msgid "There is a problem when reading this line."
msgstr "Il y a un problème lors de la lecture de la ligne."

msgid "New patient created"
msgstr "Nouveau patient créé"

msgid "Patient updated"
msgstr "Fiche patient mise à jour"

msgid "New examination"
msgstr "Nouvelle consultation"

msgid "Birth date is invalid"
msgstr "La date de naissance est invalide"

msgid "Birth date"
msgstr "Date de naissance"

msgid "This patient already exists"
msgstr "Ce patient existe déjà"

msgid "Reason is mandatory when the examination is not invoiced"
msgstr "La raison est obligatoire lorsque la consultation n'est pas facturée"

msgid "Amount is invalid"
msgstr "Le montant est invalide"

>>>>>>> 6f5d7e71
msgid "Paiment mode is mandatory when the examination is invoiced"
msgstr ""
"Le mode de paiement est obligatoire lorsque la consultation est facturée"

<<<<<<< HEAD
#: libreosteoweb/api/serializers.py:134
msgid "Check information is missing"
msgstr "Les informations de chèque sont manquantes"

#: libreosteoweb/api/views.py:615
msgid "This archive file seems to be incorrect. Impossible to load it."
msgstr "Ce fichier d'archive semble être incorrect. Impossible de le charger."

#: libreosteoweb/models.py:38 libreosteoweb/models.py:52
#: libreosteoweb/models.py:105 libreosteoweb/models.py:202
msgid "Family name"
msgstr "Nom de famille"

#: libreosteoweb/models.py:39 libreosteoweb/models.py:54
#: libreosteoweb/models.py:106 libreosteoweb/models.py:204
msgid "Firstname"
msgstr "Prénom"

#: libreosteoweb/models.py:40 libreosteoweb/models.py:61
#: libreosteoweb/models.py:216 libreosteoweb/models.py:255
msgid "Phone"
msgstr "Téléphone"

#: libreosteoweb/models.py:41 libreosteoweb/models.py:59
#: libreosteoweb/models.py:208 libreosteoweb/models.py:215
#: libreosteoweb/models.py:254
msgid "City"
msgstr "Ville"

#: libreosteoweb/models.py:53 libreosteoweb/models.py:203
msgid "Original name"
msgstr "Nom de jeune fille"

#: libreosteoweb/models.py:56 libreosteoweb/models.py:205
#: libreosteoweb/models.py:212 libreosteoweb/models.py:251
msgid "Street"
msgstr "Rue"

#: libreosteoweb/models.py:57 libreosteoweb/models.py:206
#: libreosteoweb/models.py:213 libreosteoweb/models.py:252
msgid "Address complement"
msgstr "Complément d'adresse"

#: libreosteoweb/models.py:58 libreosteoweb/models.py:207
#: libreosteoweb/models.py:214 libreosteoweb/models.py:253
msgid "Zipcode"
msgstr "Code postal"

#: libreosteoweb/models.py:60
msgid "Email"
msgstr "email"

#: libreosteoweb/models.py:62
msgid "Mobile phone"
msgstr "Mobile"

#: libreosteoweb/models.py:63
msgid "Job"
msgstr "Profession"

#: libreosteoweb/models.py:64
msgid "Hobbies"
msgstr "Loisirs"

#: libreosteoweb/models.py:66
msgid "Regular doctor"
msgstr "Médecin traitant"

#: libreosteoweb/models.py:67
msgid "Smoker"
msgstr "Fumeur"

#: libreosteoweb/models.py:68
msgid "Laterality"
msgstr "Latéralité"

#: libreosteoweb/models.py:68
msgid "Left-handed"
msgstr "Gaucher"

#: libreosteoweb/models.py:68
msgid "Right-handed"
msgstr "Droitier"

#: libreosteoweb/models.py:69
msgid "Important note"
msgstr "Note importante"

#: libreosteoweb/models.py:70
msgid "Current treatment"
msgstr "Traitement en cours"

#: libreosteoweb/models.py:71
msgid "Surgical history"
msgstr "Antécédents chirurgicaux"

#: libreosteoweb/models.py:72
msgid "Medical history"
msgstr "Antécédents médicaux"

#: libreosteoweb/models.py:73
msgid "Family history"
msgstr "Antécédents familiaux"

#: libreosteoweb/models.py:74
msgid "Trauma history"
msgstr "Antécédents traumatiques"

#: libreosteoweb/models.py:75 templates/partials/patient-detail.html:242
msgid "Medical reports"
msgstr "Compte-rendus médicaux"

#: libreosteoweb/models.py:76
msgid "Creation date"
msgstr "Date de création"

#: libreosteoweb/models.py:77
msgid "Sex"
msgstr "Sexe"

#: libreosteoweb/models.py:77
msgid "Male"
msgstr "Masculin"

#: libreosteoweb/models.py:77
msgid "Female"
msgstr "Féminin"

#: libreosteoweb/models.py:108
msgid "Parent"
msgstr "Parent"

#: libreosteoweb/models.py:118 templates/partials/invoice-modal.html:21
#: templates/partials/invoice-modal.html:23
msgid "Reason"
msgstr "Motif"

#: libreosteoweb/models.py:119
msgid "Reason description/Context"
msgstr "Détail du motif de consultation / Contexte"

#: libreosteoweb/models.py:120
msgid "ORL Sphere"
msgstr "Sphère ORL"

#: libreosteoweb/models.py:121
msgid "Visceral Sphere"
msgstr "Sphère viscérale"

#: libreosteoweb/models.py:122
msgid "Cardio-Pulmo Sphere"
msgstr "Sphère cardio-pulmonaire"

#: libreosteoweb/models.py:123
msgid "Uro-gyneco Sphere"
msgstr "Sphère uro-gynéco"

#: libreosteoweb/models.py:124
msgid "Periphery Sphere"
msgstr "Sphère périphérique"

#: libreosteoweb/models.py:125
msgid "General state"
msgstr "État général"

#: libreosteoweb/models.py:126
msgid "Medical examination"
msgstr "Examen médical"

#: libreosteoweb/models.py:127
msgid "Diagnosis"
msgstr "Diagnostic ostéopathique"

#: libreosteoweb/models.py:128
msgid "Treatments"
msgstr "Traitements"

#: libreosteoweb/models.py:129
msgid "Conclusion"
msgstr "Conclusion"

#: libreosteoweb/models.py:130 libreosteoweb/models.py:181
#: libreosteoweb/models.py:191 libreosteoweb/models.py:235
#: templates/partials/filemanager.html:16
#: templates/partials/patient-detail.html:277
msgid "Date"
msgstr "Date"

#: libreosteoweb/models.py:135
msgid "Status"
msgstr "État"

#: libreosteoweb/models.py:136
msgid "Status reason"
msgstr "Raison de l'état"

#: libreosteoweb/models.py:141 libreosteoweb/models.py:237
msgid "Type"
msgstr "Type"

#: libreosteoweb/models.py:142 templates/partials/examination.html:32
msgid "Invoice"
msgstr "Facture"

#: libreosteoweb/models.py:143
msgid "Patient"
msgstr "Patient"

#: libreosteoweb/models.py:144
msgid "Therapeut"
msgstr "Thérapeute"

#: libreosteoweb/models.py:152
msgid "Normal examination"
msgstr "Consultation normale"

#: libreosteoweb/models.py:153
msgid "Continuing examination"
msgstr "Poursuite de traitement"

#: libreosteoweb/models.py:154
msgid "Return"
msgstr "Retour"

#: libreosteoweb/models.py:155
msgid "Emergency"
msgstr "Urgence"

#: libreosteoweb/models.py:179 libreosteoweb/models.py:278
#: libreosteoweb/models.py:328
msgid "User"
msgstr "Utilisateur"

#: libreosteoweb/models.py:180 libreosteoweb/models.py:238
#: templates/partials/timeline.html:34
msgid "Comment"
msgstr "Commentaire"

#: libreosteoweb/models.py:182
msgid "Examination"
msgstr "Consultation"

#: libreosteoweb/models.py:192 libreosteoweb/models.py:257
#: templates/partials/invoice-modal.html:27
#: templates/partials/invoice-modal.html:29
msgid "Amount"
msgstr "Montant"

#: libreosteoweb/models.py:193 libreosteoweb/models.py:258
msgid "Currency"
msgstr "Monnaie"

#: libreosteoweb/models.py:194
msgid "Paiment mode"
msgstr "Mode de paiement"

#: libreosteoweb/models.py:195
msgid "Header"
msgstr "Entête"

#: libreosteoweb/models.py:196
msgid "Therapeut name"
msgstr "Nom du thérapeute"

#: libreosteoweb/models.py:197
msgid "Therapeut firstname"
msgstr "Prénom du thérapeute"

#: libreosteoweb/models.py:198 libreosteoweb/models.py:277
msgid "Quality"
msgstr "Qualité"

#: libreosteoweb/models.py:199 libreosteoweb/models.py:276
msgid "Adeli"
msgstr "Adeli"

#: libreosteoweb/models.py:200
msgid "Location"
msgstr "Lieu"

#: libreosteoweb/models.py:201 templates/partials/invoice-modal.html:61
#: templates/partials/invoice-modal.html:62
msgid "Number"
msgstr "Numéro"

#: libreosteoweb/models.py:209
msgid "Content"
msgstr "Contenu"

#: libreosteoweb/models.py:210
msgid "Footer"
msgstr "Pied de page"

#: libreosteoweb/models.py:211 libreosteoweb/models.py:256
#: libreosteoweb/models.py:279
msgid "Siret"
msgstr "Siret"

#: libreosteoweb/models.py:227
msgid "Code"
msgstr "Code"

#: libreosteoweb/models.py:228
msgid "Text"
msgstr "Libellé"

#: libreosteoweb/models.py:236
msgid "Class"
msgstr "Classe"

#: libreosteoweb/models.py:239
msgid "Reference"
msgstr "Référence"

#: libreosteoweb/models.py:240
msgid "user"
msgstr "utilisateur"

#: libreosteoweb/models.py:250
msgid "Invoice office header"
msgstr "Entête de facture"

#: libreosteoweb/models.py:259
msgid "Invoice content"
msgstr "Contenu de la facture"

#: libreosteoweb/models.py:260 libreosteoweb/models.py:280
msgid "Invoice footer"
msgstr "Pied de page de facture"

#: libreosteoweb/models.py:261
msgid "Invoice start sequence"
msgstr "sequence de démarrage de facture"

#: libreosteoweb/models.py:297 templates/partials/import-file.html:77
#: templates/partials/import-file.html:101
msgid "Patient file"
msgstr "Fichier patient"

#: libreosteoweb/models.py:298 templates/partials/import-file.html:79
#: templates/partials/import-file.html:121
msgid "Examination file"
msgstr "Fichier de consultation"

#: libreosteoweb/models.py:299
msgid "validity status"
msgstr "validité"

#: libreosteoweb/models.py:323
msgid "Document file"
msgstr "Fichier document"

#: libreosteoweb/models.py:324 templates/partials/filemanager.html:13
#: templates/partials/patient-detail.html:274
msgid "Title"
msgstr "Titre"

#: libreosteoweb/models.py:325 templates/partials/filemanager.html:17
#: templates/partials/patient-detail.html:250
#: templates/partials/patient-detail.html:278
#: templates/partials/patient-detail.html:282
msgid "Notes"
msgstr "Notes"

#: libreosteoweb/models.py:326
msgid "Adding date"
msgstr "Date d'ajout"

#: libreosteoweb/models.py:327
msgid "Document date"
msgstr "Date document"

#: libreosteoweb/models.py:329
msgid "Mime-Type"
msgstr "Type mime"

#: libreosteoweb/models.py:351
msgid "patient"
msgstr "patient"

#: libreosteoweb/models.py:352
msgid "document"
msgstr "document"

#: libreosteoweb/models.py:353
msgid "attachmentType"
msgstr "Type de pièce jointe"

#: templates/404.html:257 templates/index.html:66
msgid "User Profile"
msgstr "Profil utilisateur"

#: templates/404.html:259 templates/index.html:68
msgid "Settings"
msgstr "Paramètres"

#: templates/404.html:262 templates/index.html:75
msgid "Logout"
msgstr "Déconnexion"

#: templates/404.html:278 templates/index.html:96
msgid "Search..."
msgstr "Recherche..."

#: templates/404.html:290 templates/index.html:56
#: templates/partials/add-patient.html:3
=======
msgid "Check information is missing"
msgstr "Les informations de chèque sont manquantes"

msgid "This archive file seems to be incorrect. Impossible to load it."
msgstr "Ce fichier d'archive semble être incorrect. Impossible de le charger."

msgid "Family name"
msgstr "Nom de famille"

msgid "Firstname"
msgstr "Prénom"

msgid "Phone"
msgstr "Téléphone"

msgid "City"
msgstr "Ville"

msgid "Original name"
msgstr "Nom de jeune fille"

msgid "Street"
msgstr "Rue"

msgid "Address complement"
msgstr "Complément d'adresse"

msgid "Zipcode"
msgstr "Code postal"

msgid "Email"
msgstr "email"

msgid "Mobile phone"
msgstr "Mobile"

msgid "Job"
msgstr "Profession"

msgid "Hobbies"
msgstr "Loisirs"

msgid "Regular doctor"
msgstr "Médecin traitant"

msgid "Smoker"
msgstr "Fumeur"

msgid "Laterality"
msgstr "Latéralité"

msgid "Left-handed"
msgstr "Gaucher"

msgid "Right-handed"
msgstr "Droitier"

msgid "Important note"
msgstr "Note importante"

msgid "Current treatment"
msgstr "Traitement en cours"

msgid "Surgical history"
msgstr "Antécédents chirurgicaux"

msgid "Medical history"
msgstr "Antécédents médicaux"

msgid "Family history"
msgstr "Antécédents familiaux"

msgid "Trauma history"
msgstr "Antécédents traumatiques"

msgid "Medical reports"
msgstr "Compte-rendus médicaux"

msgid "Creation date"
msgstr "Date de création"

msgid "Sex"
msgstr "Sexe"

msgid "Male"
msgstr "Masculin"

msgid "Female"
msgstr "Féminin"

msgid "Parent"
msgstr "Parent"

msgid "Reason"
msgstr "Motif"

msgid "Reason description/Context"
msgstr "Détail du motif de consultation / Contexte"

msgid "ORL Sphere"
msgstr "Sphère ORL"

msgid "Visceral Sphere"
msgstr "Sphère viscérale"

msgid "Cardio-Pulmo Sphere"
msgstr "Sphère cardio-pulmonaire"

msgid "Uro-gyneco Sphere"
msgstr "Sphère uro-gynéco"

msgid "Periphery Sphere"
msgstr "Sphère périphérique"

msgid "General state"
msgstr "État général"

msgid "Medical examination"
msgstr "Examen médical"

msgid "Diagnosis"
msgstr "Diagnostic ostéopathique"

msgid "Treatments"
msgstr "Traitements"

msgid "Conclusion"
msgstr "Conclusion"

msgid "Date"
msgstr "Date"

msgid "Status"
msgstr "État"

msgid "Status reason"
msgstr "Raison de l'état"

msgid "Type"
msgstr "Type"

msgid "Invoice"
msgstr "Facture"

msgid "Patient"
msgstr "Patient"

msgid "Therapeut"
msgstr "Thérapeute"

msgid "Normal examination"
msgstr "Consultation normale"

msgid "Continuing examination"
msgstr "Poursuite de traitement"

msgid "Return"
msgstr "Retour"

msgid "Emergency"
msgstr "Urgence"

msgid "User"
msgstr "Utilisateur"

msgid "Comment"
msgstr "Commentaire"

msgid "Examination"
msgstr "Consultation"

msgid "Amount"
msgstr "Montant"

msgid "Currency"
msgstr "Monnaie"

msgid "Paiment mode"
msgstr "Mode de paiement"

msgid "Header"
msgstr "Entête"

msgid "Therapeut name"
msgstr "Nom du thérapeute"

msgid "Therapeut firstname"
msgstr "Prénom du thérapeute"

msgid "Quality"
msgstr "Qualité"

msgid "Adeli"
msgstr "Adeli"

msgid "Location"
msgstr "Lieu"

msgid "Number"
msgstr "Numéro"

msgid "Content"
msgstr "Contenu"

msgid "Footer"
msgstr "Pied de page"

msgid "Siret"
msgstr "Siret"

msgid "Code"
msgstr ""

msgid "Text"
msgstr ""

msgid "Class"
msgstr "Classe"

msgid "Reference"
msgstr "Référence"

msgid "user"
msgstr "utilisateur"

msgid "Invoice office header"
msgstr "Entête de facture"

msgid "Invoice content"
msgstr "Contenu de la facture"

msgid "Invoice footer"
msgstr "Pied de page de facture"

msgid "Invoice start sequence"
msgstr "sequence de démarrage de facture"

msgid "Patient file"
msgstr "Fichier patient"

msgid "Examination file"
msgstr "Fichier de consultation"

msgid "validity status"
msgstr "validité"

msgid "Document file"
msgstr "Fichier document"

msgid "Title"
msgstr "Titre"

msgid "Notes"
msgstr "Notes"

msgid "Adding date"
msgstr "Date d'ajout"

msgid "Document date"
msgstr "Date document"

msgid "Mime-Type"
msgstr "Type mime"

msgid "patient"
msgstr "patient"

msgid "document"
msgstr "document"

msgid "attachmentType"
msgstr "Type de pièce jointe"

msgid "User Profile"
msgstr "Profil utilisateur"

msgid "Settings"
msgstr "Paramètres"

msgid "Logout"
msgstr "Déconnexion"

msgid "Search..."
msgstr "Recherche..."

>>>>>>> 6f5d7e71
msgid "New patient"
msgstr "Nouveau patient"

msgid "Create admin account on Libreosteo"
msgstr "Créé un compte administrateur sur Libreosteo"

msgid "Registration"
msgstr "Enregistrement"

msgid ""
"In order to use Libreosteo, you have to register a login and password on the "
"application. Please select it before to use the application."
msgstr ""
"Afin d'utiliser Libreosteo, vous devez enregistrer un utilisateur et un mot "
"de passe sur l'application. Veuillez les saisir avant d'utiliser "
"l'application."

msgid ""
"Then you will be redirected to be identified with this login and password."
msgstr ""
"Ensuite vous serez dirigé afin d'être identifié avec ce nom d'utilisateur et "
"mot de passe."

msgid "Your login"
msgstr "Votre nom d'utilisateur"

msgid "Password"
msgstr "Mot de passe"

msgid "Confirm password"
msgstr "Confirmation du mot de passe"

msgid "Remember me"
msgstr "Se rappeler de moi"

msgid "Register"
msgstr "Enregistrer"

msgid "Signin on Libreosto"
msgstr "Identifiez-vous sur Libreosteo"

msgid "Your username and password didn't match. Please try again."
msgstr ""
"Votre nom d'utilisateur et mot de passe ne correspondent pas. Veuillez "
"réessayer s'il vous plaît."

msgid "Please sign in"
msgstr "Veuillez vous identifier"

msgid "Sign in"
msgstr "Identification"

<<<<<<< HEAD
#: templates/index.html:70
msgid "Import/export"
msgstr "Import/export"

#: templates/index.html:72 templates/partials/rebuild-index.html:3
#: templates/partials/rebuild-index.html:13
msgid "Rebuild index"
msgstr "Réindexer"

#: templates/index.html:82
msgid "Help"
msgstr "Aide"

#: templates/index.html:85
msgid "Project web page"
msgstr "Site vitrine"

#: templates/index.html:86
msgid "Community support (forum)"
msgstr "Support communautaire (forum)"

#: templates/index.html:88
msgid "Version"
msgstr "Version"

#: templates/index.html:111
msgid "Edit"
msgstr "Éditer"

#: templates/index.html:116
msgid "End of editing"
msgstr "Fin d'édition"

#: templates/index.html:119
=======
msgid "Import/export"
msgstr "Import/export"

msgid "Rebuild index"
msgstr "Réindexer"

msgid "Edit"
msgstr "Éditer"

msgid "End of editing"
msgstr "Fin d'édition"

>>>>>>> 6f5d7e71
msgid "Delete"
msgstr "Supprimer"

msgid "Install Libreosteo"
msgstr "Installer Libreosteo"

msgid ""
"\n"
"                    <h1>Libreosteo</h1>\n"
"                    <p>Thank you to chose Libreosteo as your software to "
"manage your patients.</p>\n"
"                    <p>You successfully installed the software on your "
"machine. Now you have to decide if you want to restore a previous backup of "
"your patient file (performed from Libreosteo) or use a new installation and "
"register your first user on the softwarewhich will be the administrator of "
"the software</p>\n"
"                    <p>Join the user community from the main <a href="
"\"https://libreosteo.github.io/\" target=\"_blank\">website</a> in order to "
"share your experience with this software.</p>\n"
"                    "
msgstr ""
"\n"
"                    <h1>Libreosteo</h1>\n"
"                    <p>Merci d'avoir choisi Libreosteo comme votre logiciel "
"pour gérer vos patients.</p>\n"
"                    <p>Vous avez correctement installé le logiciel sur votre "
"machine. Maintenant vous devez décider si vous voulez restaurer une "
"précédente sauvegarde de votre fichier patient (réalisé depuis Libreosteo) "
"ou bien utiliser cette nouvelle installation et enregistrer votre premier "
"utilisateur sur le logiciel qui en sera l'administrateur.</p>\n"
"                    <p>Rejoignez la communauté des utilisateurs depuis le <a "
"href=\"https://libreosteo.github.io/\" target=\"_blank\">site web</a> "
"principal afin de partager votre expérience de ce logiciel.</p>\n"
"                    "

msgid "Restore database"
msgstr "Restaurer la base de données"

msgid "Register the administrator"
msgstr "Enregistrer l'administrateur"

msgid "Init the patient file"
msgstr "Initialiser la fiche patient"

msgid "Add user in the office"
msgstr "Ajouter un utilisateur au cabinet"

msgid "Username"
msgstr "Nom utilisateur"

msgid "Confirm the password"
msgstr "Confirmation du mot de passe"

msgid "Validate"
msgstr "Valider"

msgid "Cancel"
msgstr "Annuler"

msgid "Confirm"
msgstr "Confirmer"

msgid "Ok"
msgstr "Ok"

msgid "Dashboard"
msgstr "Tableau de bord"

msgid "Week"
msgstr "Semaine"

msgid "Month"
msgstr "Mois"

msgid "Year"
msgstr "Année"

msgid "New patients"
msgstr "Nouveaux patients"

msgid "View Details"
msgstr "Afficher les détails"

msgid "Examinations"
msgstr "Consultations"

msgid "Urgent return"
msgstr "Retour"

msgid "Add a doctor"
msgstr "Ajouter un médecin"

msgid "Add"
msgstr "Ajouter"

msgid "Session of "
msgstr "Séance du"

msgid "by"
msgstr "par"

msgid "Close"
msgstr "Clôturer"

msgid "Click to send"
msgstr "Cliquer pour envoyer"

msgid "in progress..."
msgstr "en cours..."

msgid "Loaded"
msgstr "Chargé"

msgid "Error"
msgstr "Erreur"

msgid "Managing import/export"
msgstr "Gestion de l'import/export"

msgid "Archive and restore database"
msgstr "Archiver la base de données"

msgid "This system helps you to archive and restore the full system."
msgstr "Cette fonction vous aider à archiver et restaurer le système entier."

msgid "Archive"
msgstr "Archiver"

msgid "get archive"
msgstr "Obtenir l'archive"

msgid ""
"\n"
"                            This file is the full content of your database. "
"It could only be used by Libreosteo. Use it to restore your database or "
"transfert the content to an other machine.\n"
"                            "
msgstr ""
"\n"
"                            Ce fichier est le contenu complet de votre base. "
"Il peut uniquement être utilisé par Libreosteo. Utilisez-le afin de "
"restaurer votre base de données ou pour transférer le contenu vers une autre "
"machine.\n"
"                            "

msgid "Import from external system"
msgstr "Importer d'un système externe"

msgid ""
"\n"
"            <p>For importing patient or examination in the database, you "
"have to download these both above templates. Fill them with your favorite "
"Spreasheet editor and save them as csv files.</p>\n"
"            <p>Do not change the format, because Libresoteo read only csv "
"files.</p>\n"
"            <br/>\n"
"            <p>After you fill them, you upload your files with the import "
"tool above.</p>\n"
"            <br/>\n"
"            <p>In order to add examinations for patients, you have to link "
"each one with a number. If you read the Patient templates file you will see "
"that the first column is \"Number\". This number should have been the same "
"in the examination to add this examination to the patient.</p>\n"
"            <div class=\"well\">Note : It have no relation with the number "
"that you can see in the system after integration.</div>\n"
"            "
msgstr ""
"\n"
"            <p>Pour importer des patients ou des consultations dans la base, "
"vous devez télécharger ces deux fichiers gabarits ci-dessous. Renseignez-les "
"avec votre éditeur de feuilles de calcul favori et enregistrez-les en "
"fichier csv.</p>\n"
"            <p>Ne changez pas le format car Libreosteo lit uniquement des "
"fichiers csv.</p>\n"
"            <br/>\n"
"            <p>Une fois que vous les avez renseignés, transmettez les "
"fichiers avec l'outil ci-dessous.</p>\n"
"            <br/>\n"
"            <p>Afin d'ajouter des consultations pour les patients, vous "
"devez lier l'un avec l'autre avec un numéro. Si vous lisez le gabarit de "
"patient, vous verrez que la première colonne est \"Numéro\". Ce nombre "
"devrait être le même dans la consultation à ajouter que le patient.</p>\n"
"            <div class=\"well\">Note : Celui-ci n'a aucun lien avec le "
"numéro que vous pourriez voir dans le système après intégration de patients."
"</div>\n"
"            "

msgid "Patient template file"
msgstr "Gabarit du fichier patient"

msgid "Examination template file"
msgstr "Gabarit du fichier consultation"

msgid "Import"
msgstr "Importer"

msgid "Analyze"
msgstr "Analyser"

msgid "Analyze result"
msgstr "Résultats d'analyse"

msgid ""
"Please check that the file is correctly read by the software before to "
"integrate the content. Here is an extract of some lines of the file. First "
"column is the line number in the file."
msgstr ""
"Veuillez vérifier que le fichier est correctement lu par le logiciel avant "
"d'intégrer le contenu. Voici un extrait des lignes du fichier. La première "
"colonne est le numéro de ligne dans le fichier si vous rencontrez des "
"problèmes."

msgid "Empty file"
msgstr "Fichier vide"

msgid "Importing succeed"
msgstr "Importation réussie"

msgid "lines imported from file patient"
msgstr "lignes importées du fichier patient"

msgid "Importing succeed but some errors"
msgstr "Importation réussie avec des erreurs"

msgid "Errors when integrating patients"
msgstr "Erreurs lors de l'importation des patients"

msgid "line : "
msgstr "ligne :"

msgid "lines imported from file examination"
msgstr "lignes importées du fichier consultation"

msgid "Errors when integrating examinations"
msgstr "Erreurs lors de l'importation des consultations"

msgid "Importing failed"
msgstr "L'importation a échoué"

msgid "Errors when integrating "
msgstr "Erreurs lors de l'importation "

msgid "Export to an external system"
msgstr "Exporter vers un système externe"

msgid ""
"Here you can download the full list of patients and examinations as CSV files"
msgstr ""
"Vous pouvez télécharger ici la liste complète des patients et des "
"consultations sous forme de fichiers CSV."

msgid "Patients file"
msgstr "Fichier patients"

msgid "Examinations file"
msgstr "Fichier des consultations"

msgid "Invoicing"
msgstr "Facturation"

msgid "Not invoiced"
msgstr "Non facturé"

msgid "Invoiced"
msgstr "Facturé"

msgid "Cash"
msgstr "Espèces"

msgid "Check"
msgstr "Chèque"

msgid "Not paid"
msgstr "Non réglé"

msgid "Bank"
msgstr "Banque"

msgid "Payer"
msgstr "Émetteur"

msgid "Office settings"
msgstr "Paramètres du cabinet"

msgid "General"
msgstr "Général"

msgid "Office"
msgstr "Cabinet"

msgid "Update"
msgstr "Mettre à jour"

msgid "Settings was updated"
msgstr "Les paramètres ont été mis à jour"

msgid "Users"
msgstr "Utilisateurs"

msgid "Add user"
msgstr "Ajouter un utilisateur"

<<<<<<< HEAD
#: templates/partials/officeevent.html:6
msgid "Events"
msgstr "Évènements"

#: templates/partials/officeevent.html:14
msgid "By day"
msgstr "Par jour"

#: templates/partials/officeevent.html:19
=======
msgid "Events"
msgstr "Évènements"

msgid "By day"
msgstr "Par jour"

>>>>>>> 6f5d7e71
msgid "All"
msgstr "Tout"

msgid "General infos"
msgstr "Infos générales"

msgid "Patient infos"
msgstr "Infos patient"

msgid "not documented"
msgstr "non renseigné"

msgid "Not smoker"
msgstr "Non fumeur"

msgid "History"
msgstr "Antécédents"

msgid "Add document"
msgstr "Ajouter des documents"

msgid "Add document as medical report. Could be image, pdf, text file, ..."
msgstr ""
"Ajouter des documents en tant que rapport médicaux. Cela peut-être une "
"image, un pdf, un fichier texte, ..."

msgid "Click to expand the notes"
msgstr "Cliquer pour étendre la note"

msgid "Current Examination"
msgstr "Consultation en cours"

msgid ""
"This function helps to rebuild index when for different reason, searching "
"does not work.\n"
"        Be sure that no body is adding new patient and examination before to "
"do that."
msgstr ""
"Cette fonction permet de reconstruire l'indexation de la base quand, pour "
"des raisons diverses, la recherche ne fonctionne pas ou plus\n"
"       Soyez certain que personne n'est en train d'ajouter de patient ou de "
"consultation avant de faire ceci."

msgid "rebuild index"
msgstr "réindexer"

msgid "Finished"
msgstr "Terminé"

msgid "Failed"
msgstr "Echec"

msgid ""
"You can restore a previous archive of the database. This archive should be "
"performed from the software with the Import/Export/Archive function."
msgstr ""
"Vous pouvez restaurer une archive précédente de la base de données. Cette "
"archive doit être obtenue depuis le logiciel avec la fonction Importer/"
"Exporter/Archiver."

msgid "Archive file to restore"
msgstr "Fichier d'archive à restaurer"

msgid "Restore"
msgstr "Restaurer"

msgid "Loading in progress"
msgstr "Chargement en cours"

msgid "Search for"
msgstr "Recherche de"

msgid "No results found"
msgstr "Aucun résultat trouvé"

msgid "Previous"
msgstr "Précédent"

msgid "Next"
msgstr "Suivant"

msgid "Change password"
msgstr "Modifier le mot de passe"

msgid "Start an examination"
msgstr "Démarrer une consultation"

msgid "No comment"
msgstr "Aucun commentaire"

msgid "Send"
msgstr "Envoyer"

msgid "No session for this patient"
msgstr "Pas de séance pour ce patient"

msgid "User profile"
msgstr "Profil utilisateur"

msgid "Profile was updated"
msgstr "Profil mis à jour"

#~ msgid "New Examination"
#~ msgstr "Nouvelle consultation"

#~ msgid "Export"
#~ msgstr "Exporter"<|MERGE_RESOLUTION|>--- conflicted
+++ resolved
@@ -2,15 +2,8 @@
 msgstr ""
 "Project-Id-Version: Libreosteo 1.0\n"
 "Report-Msgid-Bugs-To: \n"
-<<<<<<< HEAD
-"POT-Creation-Date: 2018-02-21 19:30+0100\n"
-"PO-Revision-Date: 2018-02-21 19:36+0100\n"
-=======
 "POT-Creation-Date: 2018-02-24 22:29+0100\n"
 "PO-Revision-Date: 2016-10-20 13:59+0200\n"
->>>>>>> 6f5d7e71
-"Last-Translator: GURY <jeanbaptiste.gury@gmail.com>\n"
-"Language-Team: France <jeanbaptiste.gury@gmail.com>\n"
 "Language: fr\n"
 "MIME-Version: 1.0\n"
 "Content-Type: text/plain; charset=UTF-8\n" 
@@ -22,829 +15,346 @@
 "X-Loco-Target-Locale: zxx\n"
 "X-Generator: Poedit 1.8.7.1\n"
 
-<<<<<<< HEAD
-#: Libreosteo/settings/base.py:167
 msgid "French"
 msgstr "Français"
 
-#: Libreosteo/settings/base.py:168
 msgid "English"
 msgstr "Anglais"
 
-#: libreosteoweb/api/file_integrator.py:69
 msgid "Analyze failed on this file"
 msgstr "L'analyse a échoué sur ce fichier"
 
-#: libreosteoweb/api/file_integrator.py:76
 msgid "Cannot recognize the patient file"
 msgstr "Impossible de reconnaître le fichier patient"
 
-#: libreosteoweb/api/file_integrator.py:113
-#: libreosteoweb/api/file_integrator.py:288
 msgid "Cannot read the content file. Check the encoding."
 msgstr "Impossible de lire le contenu du fichier. Vérifiez l'encodage."
 
-#: libreosteoweb/api/file_integrator.py:430
 msgid "Missing patient file to integrate it."
 msgstr "Il manque le fichier patient pour intégrer."
 
-#: libreosteoweb/api/file_integrator.py:456
 msgid "Imported examination"
 msgstr "Consultations importées"
 
-#: libreosteoweb/api/file_integrator.py:469
 msgid "There is a problem when reading this line :"
 msgstr "Il y a un problème lors de la lecture de la ligne :"
 
-#: libreosteoweb/api/file_integrator.py:472
 msgid "There is a problem when reading this line."
 msgstr "Il y a un problème lors de la lecture de la ligne."
 
-#: libreosteoweb/api/receivers.py:74
 msgid "New patient created"
 msgstr "Nouveau patient créé"
 
-#: libreosteoweb/api/receivers.py:81
 msgid "Patient updated"
 msgstr "Fiche patient mise à jour"
 
-#: libreosteoweb/api/receivers.py:94
 msgid "New examination"
 msgstr "Nouvelle consultation"
 
-#: libreosteoweb/api/serializers.py:35
 msgid "Birth date is invalid"
 msgstr "La date de naissance est invalide"
 
-#: libreosteoweb/api/serializers.py:40 libreosteoweb/api/serializers.py:63
-#: libreosteoweb/models.py:55 libreosteoweb/models.py:107
 msgid "Birth date"
 msgstr "Date de naissance"
 
-#: libreosteoweb/api/serializers.py:58
 msgid "This patient already exists"
 msgstr "Ce patient existe déjà"
 
-#: libreosteoweb/api/serializers.py:126
 msgid "Reason is mandatory when the examination is not invoiced"
 msgstr "La raison est obligatoire lorsque la consultation n'est pas facturée"
 
-#: libreosteoweb/api/serializers.py:129
 msgid "Amount is invalid"
 msgstr "Le montant est invalide"
 
-#: libreosteoweb/api/serializers.py:131
-=======
-msgid "French"
-msgstr "Français"
-
-msgid "English"
-msgstr "Anglais"
-
-msgid "Analyze failed on this file"
-msgstr "L'analyse a échoué sur ce fichier"
-
-msgid "Cannot recognize the patient file"
-msgstr "Impossible de reconnaître le fichier patient"
-
-msgid "Cannot read the content file. Check the encoding."
-msgstr "Impossible de lire le contenu du fichier. Vérifiez l'encodage."
-
-msgid "Missing patient file to integrate it."
-msgstr "Il manque le fichier patient pour intégrer."
-
-msgid "Imported examination"
-msgstr "Consultations importées"
-
-msgid "There is a problem when reading this line :"
-msgstr "Il y a un problème lors de la lecture de la ligne :"
-
-msgid "There is a problem when reading this line."
-msgstr "Il y a un problème lors de la lecture de la ligne."
-
-msgid "New patient created"
-msgstr "Nouveau patient créé"
-
-msgid "Patient updated"
-msgstr "Fiche patient mise à jour"
-
-msgid "New examination"
-msgstr "Nouvelle consultation"
-
-msgid "Birth date is invalid"
-msgstr "La date de naissance est invalide"
-
-msgid "Birth date"
-msgstr "Date de naissance"
-
-msgid "This patient already exists"
-msgstr "Ce patient existe déjà"
-
-msgid "Reason is mandatory when the examination is not invoiced"
-msgstr "La raison est obligatoire lorsque la consultation n'est pas facturée"
-
-msgid "Amount is invalid"
-msgstr "Le montant est invalide"
-
->>>>>>> 6f5d7e71
 msgid "Paiment mode is mandatory when the examination is invoiced"
 msgstr ""
 "Le mode de paiement est obligatoire lorsque la consultation est facturée"
 
-<<<<<<< HEAD
-#: libreosteoweb/api/serializers.py:134
 msgid "Check information is missing"
 msgstr "Les informations de chèque sont manquantes"
 
-#: libreosteoweb/api/views.py:615
 msgid "This archive file seems to be incorrect. Impossible to load it."
 msgstr "Ce fichier d'archive semble être incorrect. Impossible de le charger."
 
-#: libreosteoweb/models.py:38 libreosteoweb/models.py:52
-#: libreosteoweb/models.py:105 libreosteoweb/models.py:202
 msgid "Family name"
 msgstr "Nom de famille"
 
-#: libreosteoweb/models.py:39 libreosteoweb/models.py:54
-#: libreosteoweb/models.py:106 libreosteoweb/models.py:204
 msgid "Firstname"
 msgstr "Prénom"
 
-#: libreosteoweb/models.py:40 libreosteoweb/models.py:61
-#: libreosteoweb/models.py:216 libreosteoweb/models.py:255
 msgid "Phone"
 msgstr "Téléphone"
 
-#: libreosteoweb/models.py:41 libreosteoweb/models.py:59
-#: libreosteoweb/models.py:208 libreosteoweb/models.py:215
-#: libreosteoweb/models.py:254
 msgid "City"
 msgstr "Ville"
 
-#: libreosteoweb/models.py:53 libreosteoweb/models.py:203
 msgid "Original name"
 msgstr "Nom de jeune fille"
 
-#: libreosteoweb/models.py:56 libreosteoweb/models.py:205
-#: libreosteoweb/models.py:212 libreosteoweb/models.py:251
 msgid "Street"
 msgstr "Rue"
 
-#: libreosteoweb/models.py:57 libreosteoweb/models.py:206
-#: libreosteoweb/models.py:213 libreosteoweb/models.py:252
 msgid "Address complement"
 msgstr "Complément d'adresse"
 
-#: libreosteoweb/models.py:58 libreosteoweb/models.py:207
-#: libreosteoweb/models.py:214 libreosteoweb/models.py:253
 msgid "Zipcode"
 msgstr "Code postal"
 
-#: libreosteoweb/models.py:60
 msgid "Email"
 msgstr "email"
 
-#: libreosteoweb/models.py:62
 msgid "Mobile phone"
 msgstr "Mobile"
 
-#: libreosteoweb/models.py:63
 msgid "Job"
 msgstr "Profession"
 
-#: libreosteoweb/models.py:64
 msgid "Hobbies"
 msgstr "Loisirs"
 
-#: libreosteoweb/models.py:66
 msgid "Regular doctor"
 msgstr "Médecin traitant"
 
-#: libreosteoweb/models.py:67
 msgid "Smoker"
 msgstr "Fumeur"
 
-#: libreosteoweb/models.py:68
 msgid "Laterality"
 msgstr "Latéralité"
 
-#: libreosteoweb/models.py:68
 msgid "Left-handed"
 msgstr "Gaucher"
 
-#: libreosteoweb/models.py:68
 msgid "Right-handed"
 msgstr "Droitier"
 
-#: libreosteoweb/models.py:69
 msgid "Important note"
 msgstr "Note importante"
 
-#: libreosteoweb/models.py:70
 msgid "Current treatment"
 msgstr "Traitement en cours"
 
-#: libreosteoweb/models.py:71
 msgid "Surgical history"
 msgstr "Antécédents chirurgicaux"
 
-#: libreosteoweb/models.py:72
 msgid "Medical history"
 msgstr "Antécédents médicaux"
 
-#: libreosteoweb/models.py:73
 msgid "Family history"
 msgstr "Antécédents familiaux"
 
-#: libreosteoweb/models.py:74
 msgid "Trauma history"
 msgstr "Antécédents traumatiques"
 
-#: libreosteoweb/models.py:75 templates/partials/patient-detail.html:242
 msgid "Medical reports"
 msgstr "Compte-rendus médicaux"
 
-#: libreosteoweb/models.py:76
 msgid "Creation date"
 msgstr "Date de création"
 
-#: libreosteoweb/models.py:77
 msgid "Sex"
 msgstr "Sexe"
 
-#: libreosteoweb/models.py:77
 msgid "Male"
 msgstr "Masculin"
 
-#: libreosteoweb/models.py:77
 msgid "Female"
 msgstr "Féminin"
 
-#: libreosteoweb/models.py:108
 msgid "Parent"
 msgstr "Parent"
 
-#: libreosteoweb/models.py:118 templates/partials/invoice-modal.html:21
-#: templates/partials/invoice-modal.html:23
 msgid "Reason"
 msgstr "Motif"
 
-#: libreosteoweb/models.py:119
 msgid "Reason description/Context"
 msgstr "Détail du motif de consultation / Contexte"
 
-#: libreosteoweb/models.py:120
 msgid "ORL Sphere"
 msgstr "Sphère ORL"
 
-#: libreosteoweb/models.py:121
 msgid "Visceral Sphere"
 msgstr "Sphère viscérale"
 
-#: libreosteoweb/models.py:122
 msgid "Cardio-Pulmo Sphere"
 msgstr "Sphère cardio-pulmonaire"
 
-#: libreosteoweb/models.py:123
 msgid "Uro-gyneco Sphere"
 msgstr "Sphère uro-gynéco"
 
-#: libreosteoweb/models.py:124
 msgid "Periphery Sphere"
 msgstr "Sphère périphérique"
 
-#: libreosteoweb/models.py:125
 msgid "General state"
 msgstr "État général"
 
-#: libreosteoweb/models.py:126
 msgid "Medical examination"
 msgstr "Examen médical"
 
-#: libreosteoweb/models.py:127
 msgid "Diagnosis"
 msgstr "Diagnostic ostéopathique"
 
-#: libreosteoweb/models.py:128
 msgid "Treatments"
 msgstr "Traitements"
 
-#: libreosteoweb/models.py:129
 msgid "Conclusion"
 msgstr "Conclusion"
 
-#: libreosteoweb/models.py:130 libreosteoweb/models.py:181
-#: libreosteoweb/models.py:191 libreosteoweb/models.py:235
-#: templates/partials/filemanager.html:16
-#: templates/partials/patient-detail.html:277
 msgid "Date"
 msgstr "Date"
 
-#: libreosteoweb/models.py:135
 msgid "Status"
 msgstr "État"
 
-#: libreosteoweb/models.py:136
 msgid "Status reason"
 msgstr "Raison de l'état"
 
-#: libreosteoweb/models.py:141 libreosteoweb/models.py:237
 msgid "Type"
 msgstr "Type"
 
-#: libreosteoweb/models.py:142 templates/partials/examination.html:32
 msgid "Invoice"
 msgstr "Facture"
 
-#: libreosteoweb/models.py:143
 msgid "Patient"
 msgstr "Patient"
 
-#: libreosteoweb/models.py:144
 msgid "Therapeut"
 msgstr "Thérapeute"
 
-#: libreosteoweb/models.py:152
 msgid "Normal examination"
 msgstr "Consultation normale"
 
-#: libreosteoweb/models.py:153
 msgid "Continuing examination"
 msgstr "Poursuite de traitement"
 
-#: libreosteoweb/models.py:154
 msgid "Return"
 msgstr "Retour"
 
-#: libreosteoweb/models.py:155
 msgid "Emergency"
 msgstr "Urgence"
 
-#: libreosteoweb/models.py:179 libreosteoweb/models.py:278
-#: libreosteoweb/models.py:328
 msgid "User"
 msgstr "Utilisateur"
 
-#: libreosteoweb/models.py:180 libreosteoweb/models.py:238
-#: templates/partials/timeline.html:34
 msgid "Comment"
 msgstr "Commentaire"
 
-#: libreosteoweb/models.py:182
 msgid "Examination"
 msgstr "Consultation"
 
-#: libreosteoweb/models.py:192 libreosteoweb/models.py:257
-#: templates/partials/invoice-modal.html:27
-#: templates/partials/invoice-modal.html:29
 msgid "Amount"
 msgstr "Montant"
 
-#: libreosteoweb/models.py:193 libreosteoweb/models.py:258
 msgid "Currency"
 msgstr "Monnaie"
 
-#: libreosteoweb/models.py:194
 msgid "Paiment mode"
 msgstr "Mode de paiement"
 
-#: libreosteoweb/models.py:195
 msgid "Header"
 msgstr "Entête"
 
-#: libreosteoweb/models.py:196
 msgid "Therapeut name"
 msgstr "Nom du thérapeute"
 
-#: libreosteoweb/models.py:197
 msgid "Therapeut firstname"
 msgstr "Prénom du thérapeute"
 
-#: libreosteoweb/models.py:198 libreosteoweb/models.py:277
 msgid "Quality"
 msgstr "Qualité"
 
-#: libreosteoweb/models.py:199 libreosteoweb/models.py:276
 msgid "Adeli"
 msgstr "Adeli"
 
-#: libreosteoweb/models.py:200
 msgid "Location"
 msgstr "Lieu"
 
-#: libreosteoweb/models.py:201 templates/partials/invoice-modal.html:61
-#: templates/partials/invoice-modal.html:62
 msgid "Number"
 msgstr "Numéro"
 
-#: libreosteoweb/models.py:209
 msgid "Content"
 msgstr "Contenu"
 
-#: libreosteoweb/models.py:210
 msgid "Footer"
 msgstr "Pied de page"
 
-#: libreosteoweb/models.py:211 libreosteoweb/models.py:256
-#: libreosteoweb/models.py:279
 msgid "Siret"
 msgstr "Siret"
 
-#: libreosteoweb/models.py:227
 msgid "Code"
-msgstr "Code"
-
-#: libreosteoweb/models.py:228
+msgstr ""
+
 msgid "Text"
-msgstr "Libellé"
-
-#: libreosteoweb/models.py:236
+msgstr ""
+
 msgid "Class"
 msgstr "Classe"
 
-#: libreosteoweb/models.py:239
 msgid "Reference"
 msgstr "Référence"
 
-#: libreosteoweb/models.py:240
 msgid "user"
 msgstr "utilisateur"
 
-#: libreosteoweb/models.py:250
 msgid "Invoice office header"
 msgstr "Entête de facture"
 
-#: libreosteoweb/models.py:259
 msgid "Invoice content"
 msgstr "Contenu de la facture"
 
-#: libreosteoweb/models.py:260 libreosteoweb/models.py:280
 msgid "Invoice footer"
 msgstr "Pied de page de facture"
 
-#: libreosteoweb/models.py:261
 msgid "Invoice start sequence"
 msgstr "sequence de démarrage de facture"
 
-#: libreosteoweb/models.py:297 templates/partials/import-file.html:77
-#: templates/partials/import-file.html:101
 msgid "Patient file"
 msgstr "Fichier patient"
 
-#: libreosteoweb/models.py:298 templates/partials/import-file.html:79
-#: templates/partials/import-file.html:121
 msgid "Examination file"
 msgstr "Fichier de consultation"
 
-#: libreosteoweb/models.py:299
 msgid "validity status"
 msgstr "validité"
 
-#: libreosteoweb/models.py:323
 msgid "Document file"
 msgstr "Fichier document"
 
-#: libreosteoweb/models.py:324 templates/partials/filemanager.html:13
-#: templates/partials/patient-detail.html:274
 msgid "Title"
 msgstr "Titre"
 
-#: libreosteoweb/models.py:325 templates/partials/filemanager.html:17
-#: templates/partials/patient-detail.html:250
-#: templates/partials/patient-detail.html:278
-#: templates/partials/patient-detail.html:282
 msgid "Notes"
 msgstr "Notes"
 
-#: libreosteoweb/models.py:326
 msgid "Adding date"
 msgstr "Date d'ajout"
 
-#: libreosteoweb/models.py:327
 msgid "Document date"
 msgstr "Date document"
 
-#: libreosteoweb/models.py:329
 msgid "Mime-Type"
 msgstr "Type mime"
 
-#: libreosteoweb/models.py:351
 msgid "patient"
 msgstr "patient"
 
-#: libreosteoweb/models.py:352
 msgid "document"
 msgstr "document"
 
-#: libreosteoweb/models.py:353
 msgid "attachmentType"
 msgstr "Type de pièce jointe"
 
-#: templates/404.html:257 templates/index.html:66
 msgid "User Profile"
 msgstr "Profil utilisateur"
 
-#: templates/404.html:259 templates/index.html:68
 msgid "Settings"
 msgstr "Paramètres"
 
-#: templates/404.html:262 templates/index.html:75
 msgid "Logout"
 msgstr "Déconnexion"
 
-#: templates/404.html:278 templates/index.html:96
 msgid "Search..."
 msgstr "Recherche..."
 
-#: templates/404.html:290 templates/index.html:56
-#: templates/partials/add-patient.html:3
-=======
-msgid "Check information is missing"
-msgstr "Les informations de chèque sont manquantes"
-
-msgid "This archive file seems to be incorrect. Impossible to load it."
-msgstr "Ce fichier d'archive semble être incorrect. Impossible de le charger."
-
-msgid "Family name"
-msgstr "Nom de famille"
-
-msgid "Firstname"
-msgstr "Prénom"
-
-msgid "Phone"
-msgstr "Téléphone"
-
-msgid "City"
-msgstr "Ville"
-
-msgid "Original name"
-msgstr "Nom de jeune fille"
-
-msgid "Street"
-msgstr "Rue"
-
-msgid "Address complement"
-msgstr "Complément d'adresse"
-
-msgid "Zipcode"
-msgstr "Code postal"
-
-msgid "Email"
-msgstr "email"
-
-msgid "Mobile phone"
-msgstr "Mobile"
-
-msgid "Job"
-msgstr "Profession"
-
-msgid "Hobbies"
-msgstr "Loisirs"
-
-msgid "Regular doctor"
-msgstr "Médecin traitant"
-
-msgid "Smoker"
-msgstr "Fumeur"
-
-msgid "Laterality"
-msgstr "Latéralité"
-
-msgid "Left-handed"
-msgstr "Gaucher"
-
-msgid "Right-handed"
-msgstr "Droitier"
-
-msgid "Important note"
-msgstr "Note importante"
-
-msgid "Current treatment"
-msgstr "Traitement en cours"
-
-msgid "Surgical history"
-msgstr "Antécédents chirurgicaux"
-
-msgid "Medical history"
-msgstr "Antécédents médicaux"
-
-msgid "Family history"
-msgstr "Antécédents familiaux"
-
-msgid "Trauma history"
-msgstr "Antécédents traumatiques"
-
-msgid "Medical reports"
-msgstr "Compte-rendus médicaux"
-
-msgid "Creation date"
-msgstr "Date de création"
-
-msgid "Sex"
-msgstr "Sexe"
-
-msgid "Male"
-msgstr "Masculin"
-
-msgid "Female"
-msgstr "Féminin"
-
-msgid "Parent"
-msgstr "Parent"
-
-msgid "Reason"
-msgstr "Motif"
-
-msgid "Reason description/Context"
-msgstr "Détail du motif de consultation / Contexte"
-
-msgid "ORL Sphere"
-msgstr "Sphère ORL"
-
-msgid "Visceral Sphere"
-msgstr "Sphère viscérale"
-
-msgid "Cardio-Pulmo Sphere"
-msgstr "Sphère cardio-pulmonaire"
-
-msgid "Uro-gyneco Sphere"
-msgstr "Sphère uro-gynéco"
-
-msgid "Periphery Sphere"
-msgstr "Sphère périphérique"
-
-msgid "General state"
-msgstr "État général"
-
-msgid "Medical examination"
-msgstr "Examen médical"
-
-msgid "Diagnosis"
-msgstr "Diagnostic ostéopathique"
-
-msgid "Treatments"
-msgstr "Traitements"
-
-msgid "Conclusion"
-msgstr "Conclusion"
-
-msgid "Date"
-msgstr "Date"
-
-msgid "Status"
-msgstr "État"
-
-msgid "Status reason"
-msgstr "Raison de l'état"
-
-msgid "Type"
-msgstr "Type"
-
-msgid "Invoice"
-msgstr "Facture"
-
-msgid "Patient"
-msgstr "Patient"
-
-msgid "Therapeut"
-msgstr "Thérapeute"
-
-msgid "Normal examination"
-msgstr "Consultation normale"
-
-msgid "Continuing examination"
-msgstr "Poursuite de traitement"
-
-msgid "Return"
-msgstr "Retour"
-
-msgid "Emergency"
-msgstr "Urgence"
-
-msgid "User"
-msgstr "Utilisateur"
-
-msgid "Comment"
-msgstr "Commentaire"
-
-msgid "Examination"
-msgstr "Consultation"
-
-msgid "Amount"
-msgstr "Montant"
-
-msgid "Currency"
-msgstr "Monnaie"
-
-msgid "Paiment mode"
-msgstr "Mode de paiement"
-
-msgid "Header"
-msgstr "Entête"
-
-msgid "Therapeut name"
-msgstr "Nom du thérapeute"
-
-msgid "Therapeut firstname"
-msgstr "Prénom du thérapeute"
-
-msgid "Quality"
-msgstr "Qualité"
-
-msgid "Adeli"
-msgstr "Adeli"
-
-msgid "Location"
-msgstr "Lieu"
-
-msgid "Number"
-msgstr "Numéro"
-
-msgid "Content"
-msgstr "Contenu"
-
-msgid "Footer"
-msgstr "Pied de page"
-
-msgid "Siret"
-msgstr "Siret"
-
-msgid "Code"
-msgstr ""
-
-msgid "Text"
-msgstr ""
-
-msgid "Class"
-msgstr "Classe"
-
-msgid "Reference"
-msgstr "Référence"
-
-msgid "user"
-msgstr "utilisateur"
-
-msgid "Invoice office header"
-msgstr "Entête de facture"
-
-msgid "Invoice content"
-msgstr "Contenu de la facture"
-
-msgid "Invoice footer"
-msgstr "Pied de page de facture"
-
-msgid "Invoice start sequence"
-msgstr "sequence de démarrage de facture"
-
-msgid "Patient file"
-msgstr "Fichier patient"
-
-msgid "Examination file"
-msgstr "Fichier de consultation"
-
-msgid "validity status"
-msgstr "validité"
-
-msgid "Document file"
-msgstr "Fichier document"
-
-msgid "Title"
-msgstr "Titre"
-
-msgid "Notes"
-msgstr "Notes"
-
-msgid "Adding date"
-msgstr "Date d'ajout"
-
-msgid "Document date"
-msgstr "Date document"
-
-msgid "Mime-Type"
-msgstr "Type mime"
-
-msgid "patient"
-msgstr "patient"
-
-msgid "document"
-msgstr "document"
-
-msgid "attachmentType"
-msgstr "Type de pièce jointe"
-
-msgid "User Profile"
-msgstr "Profil utilisateur"
-
-msgid "Settings"
-msgstr "Paramètres"
-
-msgid "Logout"
-msgstr "Déconnexion"
-
-msgid "Search..."
-msgstr "Recherche..."
-
->>>>>>> 6f5d7e71
 msgid "New patient"
 msgstr "Nouveau patient"
 
@@ -897,42 +407,30 @@
 msgid "Sign in"
 msgstr "Identification"
 
-<<<<<<< HEAD
-#: templates/index.html:70
 msgid "Import/export"
 msgstr "Import/export"
 
-#: templates/index.html:72 templates/partials/rebuild-index.html:3
-#: templates/partials/rebuild-index.html:13
 msgid "Rebuild index"
 msgstr "Réindexer"
 
-#: templates/index.html:82
 msgid "Help"
 msgstr "Aide"
 
-#: templates/index.html:85
 msgid "Project web page"
 msgstr "Site vitrine"
 
-#: templates/index.html:86
 msgid "Community support (forum)"
 msgstr "Support communautaire (forum)"
 
-#: templates/index.html:88
 msgid "Version"
 msgstr "Version"
 
-#: templates/index.html:111
 msgid "Edit"
 msgstr "Éditer"
 
-#: templates/index.html:116
 msgid "End of editing"
 msgstr "Fin d'édition"
 
-#: templates/index.html:119
-=======
 msgid "Import/export"
 msgstr "Import/export"
 
@@ -945,7 +443,6 @@
 msgid "End of editing"
 msgstr "Fin d'édition"
 
->>>>>>> 6f5d7e71
 msgid "Delete"
 msgstr "Supprimer"
 
@@ -1248,24 +745,12 @@
 msgid "Add user"
 msgstr "Ajouter un utilisateur"
 
-<<<<<<< HEAD
-#: templates/partials/officeevent.html:6
 msgid "Events"
 msgstr "Évènements"
 
-#: templates/partials/officeevent.html:14
 msgid "By day"
 msgstr "Par jour"
 
-#: templates/partials/officeevent.html:19
-=======
-msgid "Events"
-msgstr "Évènements"
-
-msgid "By day"
-msgstr "Par jour"
-
->>>>>>> 6f5d7e71
 msgid "All"
 msgstr "Tout"
 
@@ -1366,10 +851,4 @@
 msgstr "Profil utilisateur"
 
 msgid "Profile was updated"
-msgstr "Profil mis à jour"
-
-#~ msgid "New Examination"
-#~ msgstr "Nouvelle consultation"
-
-#~ msgid "Export"
-#~ msgstr "Exporter"+msgstr "Profil mis à jour"