--- conflicted
+++ resolved
@@ -30,11 +30,7 @@
     "bootstrap-tour" : "latest",
     "angular-ui-grid" : "latest",
     "ngInfiniteScroll" : "1.0.0",
-<<<<<<< HEAD
-    "jquery": "1.11.3"
-=======
     "jquery" : "1.11.3"
->>>>>>> 08c434cc
   },
   "resolutions": {
     "angular": "1.2.29"
