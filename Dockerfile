--- conflicted
+++ resolved
@@ -9,12 +9,7 @@
 # Set the file maintainer (your name - the file's author)
 MAINTAINER Joseph Ligier
 
-<<<<<<< HEAD
-
-ENV version 0.5.4
-=======
 ENV version 0.6.dev0
->>>>>>> 47c07454
 ENV software Libreosteo
 ENV dir $software-$version
 ENV url_base https://codeload.github.com/garthylou/Libreosteo/tar.gz
